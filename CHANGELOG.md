Changelog for `ta4j`, roughly following [keepachangelog.com](http://keepachangelog.com/en/1.0.0/) from version 0.9 onwards.

## 0.16 (unreleased)

### Breaking
- **Upgraded to Java 11**
- **VersusBuyAndHoldCriterion** renamed to **`VersusEnterAndHoldCriterion`**
- **BarSeries** constructors use any instance of Num instead of Num-Function
- **GrossReturnCriterion** renamed to **`ReturnCriterion`**
- **NetProfitCriterion** and **GrossProfitCriterion** replaced by **`ProfitCriterion`**
- **NetLossCriterion** and **GrossLossCriterion** replaced by **`LossCriterion`**
- **LosingPositionsRatioCriterion** replaced by **`PositionsRatioCriterion`**
- **WinningPositionsRatioCriterion** replaced by **`PositionsRatioCriterion`**
- **Strategy#unstablePeriod** renamed to **`Strategy#unstableBars*`**
- **DateTimeIndicator** moved to package **`indicators/helpers`**
- **UnstableIndicator** moved to package **`indicators/helpers`**
<<<<<<< HEAD
- **ConvertableBaseBarBuilder** renamed to **`BaseBarConvertableBuilder`**
=======
- **BarSeriesManager** updated to use **`TradeOnNextOpenModel`** by default, which opens new trades at index `t + 1` at the open price.
  - For strategies require the previous behaviour, i.e. trades seconds or minutes before the closing prices, **`TradeOnCurerentCloseModel`** can be passed to **BarSeriesManager**
    - For example:
      - `BarSeriesManager manager = new BarSeriesManager(barSeries, new TradeOnCurrentCloseModel())`
      - `BarSeriesManager manager = new BarSeriesManager(barSeries, transactionCostModel, holdingCostModel, tradeExecutionModel)`
- **BarSeriesManager** and **BacktestExecutor** moved to packge **`backtest`**
>>>>>>> 8f65c722

### Fixed
-  **Fixed** **ParabolicSarIndicator** fixed calculation for sporadic indices
- **ExpectancyCriterion** fixed calculation
- catch NumberFormatException if `DecimalNum.valueOf(Number)` is `NaN`
- **ProfitCriterion** fixed excludeCosts functionality as it was reversed
- **LossCriterion** fixed excludeCosts functionality as it was reversed
- **PerformanceReportGenerator** fixed netProfit and netLoss calculations to include costs

### Changed
- **BarSeriesManager** consider finishIndex when running backtest
- **BarSeriesManager** add **`holdingTransaction`**
- **BacktestExecutor** evaluates strategies in parallel when possible
- **CachedIndicator** synchronize on getValue()
- **BaseBar** defaults to **`DecimalNum`** type in all constructors
- **TRIndicator** improved calculation
- updated pom.xml: slf4j-api to 2.0.7
- updated pom.xml: org.apache.poi to 5.2.3
- updated pom.xml: maven-jar-plugin to 3.3.0
- add `final` to properties where possible
- improved javadoc
- **SuperTrendIndicator**,**SuperTrendUpperIndicator**,**SuperTrendLowerIndicator**: optimized calculation
- **SuperTrendIndicator**, **SuperTrendLowerBandIndicator**, **SuperTrendUpperBandIndicator**: `multiplier` changed to from `Integer` to `Double`
- add missing `@Override` annotation
- **PriceVariationIndicator** renamed to **ClosePriceRatioIndicator** for consistency with new **ClosePriceDifferenceIndicator**

### Removed/Deprecated
- removed **Serializable** from `CostModel`
- removed `DecimalNum.valueOf(DecimalNum)`
- delete `.travis.yml` as this project is managed by "Github actions"

### Added
- added `TradingRecord.getStartIndex()` and `TradingRecord.getEndIndex()` to track start and end of the recording
- added **SuperTrendIndicator**
- added **SuperTrendUpperBandIndicator**
- added **SuperTrendLowerBandIndicator**
- added **Donchian Channel indicators (Upper, Lower, and Middle)**
- added `Indicator.getUnstableBars()`
- added `TransformIndicator.pow()`
- added `BarSeriesManager.getHoldingCostModel()` and `BarSeriesManager.getTransactionCostModel()`  to allow extending BarSeriesManager and reimplementing `run()`
- added `MovingAverageCrossOverRangeBacktest.java` and `ETH-USD-PT5M-2023-3-13_2023-3-15.json` test data file to demonstrate parallel strategy evaluation
- added javadoc improvements for percentage criteria
- added "lessIsBetter"-property for **AverageCriterion**
- added "lessIsBetter"-property for **RelativeStandardDeviation**
- added "lessIsBetter"-property for **StandardDeviationCriterion**
- added "lessIsBetter"-property for **StandardErrorCriterion**
- added "lessIsBetter"-property for **VarianceCriterion**
- added "lessIsBetter"-property for **NumberOfPositionsCriterion**
- added "addBase"-property for **ReturnCriterion** to include or exclude the base percentage of 1
- added **IntraDayMomentumIndexIndicator**
- added **ClosePriceDifferenceIndicator**
- added **TimeSegmentedVolumeIndicator**
- added `DecimalNum.valueOf(DoubleNum)` to convert a DoubleNum to a DecimalNum.
- added `DoubleNum.valueOf(DecimalNum)` to convert a DecimalNum to a DoubleNum.
- added "TradeExecutionModel" to modify trade execution during backtesting
- added **NumIndicator** to calculate any `Num`-value for a `Bar`


### Fixed
- **Fixed** **CashFlow** fixed calculation with custom startIndex and endIndex
- **Fixed** **Returns** fixed calculation with custom startIndex and endIndex
- **Fixed** **ExpectedShortfallCriterion** fixed calculation with custom startIndex and endIndex
- **Fixed** **MaximumDrawDownCriterion** fixed calculation with custom startIndex and endIndex
- **Fixed** **EnterAndHoldReturnCriterion** fixed calculation with custom startIndex and endIndex
- **Fixed** **VersusEnterAndHoldCriterion** fixed calculation with custom startIndex and endIndex
- **Fixed** **BarSeriesManager** consider finishIndex when running backtest

## 0.15 (released September 11, 2022)

### Breaking
- **NumberOfConsecutiveWinningPositions** renamed to **`NumberOfConsecutivePositions`**
- **DifferencePercentage** renamed to **`DifferencePercentageIndicator`**
- **BuyAndHoldCriterion** renamed to **`EnterAndHoldCriterion`**
- **DXIndicator** moved to adx-package
- **PlusDMIndicator** moved to adx-package
- **MinusDMIndicator** moved to adx-package
- `analysis/criterion`-package moved to root
- `cost`-package moved to `analysis/cost`-package
- **AroonXXX** indicators moved to aroon package

### Fixed
- **LosingPositionsRatioCriterion** correct betterThan
- **VersusBuyAndHoldCriterionTest** NaN-Error.
- **Fixed** **`ChaikinOscillatorIndicatorTest`**
- **DecimalNum#remainder()** adds NaN-check
- **Fixed** **ParabolicSarIndicatorTest** fixed openPrice always 0 and highPrice lower than lowPrice
- **UlcerIndexIndicator** using the max price of current period instead of the highest value of last n bars
- **DurationBarAggregator** fixed aggregation of bars with gaps


### Changed
- **KeltnerChannelMiddleIndicator** changed superclass to AbstractIndicator; add GetBarCount() and toString()
- **KeltnerChannelUpperIndicator** add constructor to accept pre-constructed ATR; add GetBarCount() and toString()
- **KeltnerChannelLowerIndicator** add constructor to accept pre-constructed ATR; add GetBarCount() and toString()
- **BarSeriesManager** removed empty args constructor
- **Open|High|Low|Close** do not cache price values anymore
- **DifferenceIndicator(i1,i2)** replaced by the more flexible CombineIndicator.minus(i1,i2)
- **DoubleNum** replace redundant `toString()` call in `DoubleNum.valueOf(Number i)` with `i.doubleValue()`
- **ZeroCostModel** now extends from `FixedTransactionCostModel`

### Removed/Deprecated
- **Num** removed Serializable
- **PriceIndicator** removed

### Added
- **NumericIndicator** new class providing a fluent and lightweight api for indicator creation
- **AroonFacade**, **BollingerBandFacade**, **KeltnerChannelFacade** new classes providing a facade for indicator groups by using lightweight `NumericIndicators`
- **AbstractEMAIndicator** added getBarCount() to support future enhancements
- **ATRIndicator** "uncached" by changing superclass to AbstractIndicator; added constructor to accept TRIndicator and getter for same; added toString(); added getBarCount() to support future enhancements
- :tada: **Enhancement** added possibility to use CostModels when backtesting with the BacktestExecutor
- :tada: **Enhancement** added Num#zero, Num#one, Num#hundred
- :tada: **Enhancement** added possibility to use CostModels when backtesting with the BacktestExecutor
- :tada: **Enhancement** added Indicator#stream() method
- :tada: **Enhancement** added a new CombineIndicator, which can combine the values of two Num Indicators with a given combine-function
- **Example** added a json serialization and deserialization example of BarSeries using google-gson library
- **EnterAndHoldCriterion** added constructor with TradeType to begin with buy or sell
- :tada: **Enhancement** added Position#getStartingType() method
- :tada: **Enhancement** added **`SqnCriterion`**
- :tada: **Enhancement** added **`StandardDeviationCriterion`**
- :tada: **Enhancement** added **`RelativeStandardDeviationCriterion`**
- :tada: **Enhancement** added **`StandardErrorCriterion`**
- :tada: **Enhancement** added **`VarianceCriterion`**
- :tada: **Enhancement** added **`AverageCriterion`**
- :tada: **Enhancement** added javadoc for all rules to make clear which rule makes use of a TradingRecord
- **Enhancement** prevent Object[] allocation for varargs log.trace and log.debug calls by wrapping them in `if` blocks
- :tada: **Enhancement** added **`FixedTransactionCostModel`**
- :tada: **Enhancement** added **`AnalysisCriterion.PositionFilter`** to handle both sides within one Criterion.

## 0.14 (released April 25, 2021)

### Breaking
- **Breaking:** **`PrecisionNum`** renamed to **`DecimalNum`**
- **Breaking:** **`AverageProfitableTradesCriterion`** renamed to **`WinningTradesRatioCriterion`**
- **Breaking:** **`AverageProfitCriterion`** renamed to **`AverageReturnPerBarCriterion`**
- **Breaking:** **`BuyAndHoldCriterion`** renamed to **`BuyAndHoldReturnCriterion`**
- **Breaking:** **`RewardRiskRatioCriterion`** renamed to **`ReturnOverMaxDrawdownCriterion`**
- **Breaking:** **`ProfitLossCriterion`** moved to PnL-Package
- **Breaking:** **`ProfitLossPercentageCriterion`** moved to PnL-Package
- **Breaking:** **`TotalProfitCriterion`** renamed to **`GrossReturnCriterion`** and moved to PnL-Package.
- **Breaking:** **`TotalProfit2Criterion`** renamed to **`GrossProfitCriterion`** and moved to PnL-Package.
- **Breaking:** **`TotalLossCriterion`** renamed to **`NetLossCriterion`** and moved to PnL-Package.
- **Breaking:** package "tradereports" renamed to "reports"
- **Breaking:** **`NumberOfTradesCriterion`** renamed to **`NumberOfPositionsCriterion`**
- **Breaking:** **`NumberOfLosingTradesCriterion`** renamed to **`NumberOfLosingPositionsCriterion`**
- **Breaking:** **`NumberOfWinningTradesCriterion`** renamed to **`NumberOfWinningPositionsCriterion`**
- **Breaking:** **`NumberOfBreakEvenTradesCriterion`** renamed to **`NumberOfBreakEvenPositionsCriterion`**
- **Breaking:** **`WinningTradesRatioCriterion`** renamed to **`WinningPositionsRatioCriterion`**
- **Breaking:** **`TradeStatsReport`** renamed to **`PositionStatsReport`**
- **Breaking:** **`TradeStatsReportGenerator`** renamed to **`PositionStatsReportGenerator`**
- **Breaking:** **`TradeOpenedMinimumBarCountRule`** renamed to **`OpenedPositionMinimumBarCountRule`**
- **Breaking:** **`Trade.class`** renamed to **`Position.class`**
- **Breaking:** **`Order.class`** renamed to **`Trade.class`**
- **Breaking:** package "tradereports" renamed to "reports"
- **Breaking:** package "trading/rules" renamed to "rules"
- **Breaking:** remove Serializable from all indicators
- **Breaking:** Bar#trades: changed type from int to long


### Fixed
- **Fixed `Trade`**: problem with profit calculations on short trades.
- **Fixed `TotalLossCriterion`**: problem with profit calculations on short trades.
- **Fixed `BarSeriesBuilder`**: removed the Serializable interface
- **Fixed `ParabolicSarIndicator`**: problem with calculating in special cases
- **Fixed `BaseTimeSeries`**: can now be serialized
- **Fixed `ProfitLossPercentageCriterion`**: use entryPrice#getValue() instead of entryPrice#getPricePerAsset()

### Changed
- **Trade**: Changed the way Nums are created.
- **WinningTradesRatioCriterion** (previously AverageProfitableTradesCriterion): Changed to calculate trade profits using Trade's getProfit().
- **BuyAndHoldReturnCriterion** (previously BuyAndHoldCriterion): Changed to calculate trade profits using Trade's getProfit().
- **ExpectedShortfallCriterion**: Removed unnecessary primitive boxing.
- **NumberOfBreakEvenTradesCriterion**: Changed to calculate trade profits using Trade's getProfit().
- **NumberOfLosingTradesCriterion**: Changed to calculate trade profits using Trade's getProfit().
- **NumberOfWinningTradesCriterion**: Changed to calculate trade profits using Trade's getProfit().
- **ProfitLossPercentageCriterion**: Changed to calculate trade profits using Trade's entry and exit prices.
- **TotalLossCriterion**: Changed to calculate trade profits using Trade's getProfit().
- **TotalReturnCriterion** (previously TotalProfitCriterion): Changed to calculate trade profits using Trade's getProfit().
- **WMAIndicator**: reduced complexity of WMAIndicator implementation

### Removed/Deprecated
- **MultiplierIndicator**: replaced by TransformIndicator.
- **AbsoluteIndicator**: replaced by TransformIndicator.

### Added
- **Enhancement** Improvements on gitignore
- **Enhancement** Added TradeOpenedMinimumBarCountRule - rule to specify minimum bar count for opened trade.
- **Enhancement** Added DateTimeIndicator a new Indicator for dates.
- **Enhancement** Added DayOfWeekRule for specifying days of the week to trade.
- **Enhancement** Added TimeRangeRule for trading within time ranges.
- **Enhancement** Added floor() and ceil() to Num.class
- **Enhancement** Added getters getLow() and getUp() in CrossedDownIndicatorRule
- **Enhancement** Added BarSeriesUtils: common helpers and shortcuts for BarSeries methods.
- **Enhancement** Improvements for PreviousValueIndicator: more descriptive toString() method, validation of n-th previous bars in
- **Enhancement** Added Percentage Volume Oscillator Indicator, PVOIndicator.
- **Enhancement** Added Distance From Moving Average Indicator, DistanceFromMAIndicator.
- **Enhancement** Added Know Sure Thing Indicator, KSTIndicator.
 constructor of PreviousValueIndicator
- :tada: **Enhancement** added getGrossProfit() and getGrossProfit(BarSeries) on Trade.
- :tada: **Enhancement** added getPricePerAsset(BarSeries) on Order.
- :tada: **Enhancement** added convertBarSeries(BarSeries, conversionFunction) to BarSeriesUtils.
- :tada: **Enhancement** added UnstableIndicator.
- :tada: **Enhancement** added Chainrule.
- :tada: **Enhancement** added BarSeriesUtils#sortBars.
- :tada: **Enhancement** added BarSeriesUtils#addBars.
- :tada: **Enhancement** added Num.negate() to negate a Num value.
- :tada: **Enhancement** added **`GrossLossCriterion.class`**.
- :tada: **Enhancement** added **`NetProfitCriterion.class`**.
- :tada: **Enhancement** added chooseBest() method with parameter tradeType in AnalysisCriterion.
- :tada: **Enhancement** added **`AverageLossCriterion.class`**.
- :tada: **Enhancement** added **`AverageProfitCriterion.class`**.
- :tada: **Enhancement** added **`ProfitLossRatioCriterion.class`**.
- :tada: **Enhancement** added **`ExpectancyCriterion.class`**.
- :tada: **Enhancement** added **`ConsecutiveWinningPositionsCriterion.class`**.
- :tada: **Enhancement** added **`LosingPositionsRatioCriterion.class`**
- :tada: **Enhancement** added Position#hasProfit.
- :tada: **Enhancement** added Position#hasLoss.
- :tada: **Enhancement** exposed both EMAs in MACD indicator


## 0.13 (released November 5, 2019)

### Breaking
- **Breaking** Refactored from Max/Min to High/Low in Bar class
- **Breaking** Removed redundant constructors from BaseBar class
- **Breaking** Renamed `TimeSeries` to `BarSeries`

### Fixed
- **Fixed `BaseBarSeries`**: problem with getSubList for series with specified `maximumBarCount`.
- **Fixed return `BigDecimal` instead of `Number` in**: `PrecisionNum.getDelegate`.
- **Fixed `java.lang.ClassCastException` in**: `PrecisionNum.equals()`.
- **Fixed `java.lang.ClassCastException` in**: `DoubleNum.equals()`.
- **Fixed `java.lang.NullPointerException` in**: `NumberOfBarsCriterion.calculate(TimeSeries, Trade)` for opened trade.
- **Fixed `java.lang.NullPointerException` in**: `AverageProfitableTradesCriterion.calculate(TimeSeries, Trade)` for opened trade.
- **StopGainRule**: now correctly handles stops for sell orders
- **StopLossRule**: now correctly handles stops for sell orders
- **ProfitLossCriterion**: fixed to work properly for short trades
- **PivotPointIndicator**: fixed possible npe if first bar is not in same period
- **`IchimokuChikouSpanIndicator`**: fixed calculations - applied correct formula.
- **CloseLocationValueIndicator**: fixed special case, return zero instead of NaN if high price == low price

### Changed
- **PrecisionNum**: improve performance for methods isZero/isPositive/isPositiveOrZero/isNegative/isNegativeOrZero.
- **BaseTimeSeriesBuilder** moved from inner class to own class
- **TrailingStopLossRule** added ability to look back the last x bars for calculating the trailing stop loss

### Added
- **Enhancement** Added getters for AroonDownIndicator and AroonUpIndicator in AroonOscillatorIndicator
- **Enhancement** Added common constructors in BaseBar for BigDecimal, Double and String values
- **Enhancement** Added constructor in BaseBar with trades property
- **Enhancement** Added BaseBarBuilder and ConvertibleBaseBarBuilder - BaseBar builder classes
- **Enhancement** Added BarAggregator and TimeSeriesAggregator to allow aggregates bars and time series
- **Enhancement** Added LWMA Linearly Weighted Moving Average Indicator
- **Enhancement** Implemented trading cost models (linear transaction and borrowing cost models)
- **Enhancement** Implemented Value at Risk Analysis Criterion
- **Enhancement** Implemented Expected Shortfall Analysis Criterion
- **Enhancement** Implemented Returns class to analyze the time series of return rates. Supports logarithmic and arithmetic returns
- **Enhancement** Implemented a way to find the best result for multiple strategies by submitting a range of numbers while backtesting
- **Enhancement** Implemented NumberOfBreakEvenTradesCriterion for counting break even trades
- **Enhancement** Implemented NumberOfLosingTradesCriterion for counting losing trades
- **Enhancement** Implemented NumberOfWinningTradesCriterion for counting winning trades
- **Enhancement** Implemented NumberOfWinningTradesCriterion for counting winning trades
- **Enhancement** Implemented ProfitLossPercentageCriterion for calculating the total performance percentage of your trades
- **Enhancement** Implemented TotalProfit2Criterion for calculating the total profit of your trades
- **Enhancement** Implemented TotalLossCriterion for calculating the total loss of your trades
- **Enhancement** Added ADX indicator based strategy to ta4j-examples
- **Enhancement** TrailingStopLossRule: added possibility of calculations of TrailingStopLossRule also for open, high, low price. Added getter
for currentStopLossLimitActivation
- **Enhancement** Add constructors with parameters to allow custom implementation of ReportGenerators in BacktestExecutor
- **Enhancement** Added license checker goal on CI's pipeline
- **Enhancement** Added source format checker goal on CI's pipeline

### Removed/Deprecated

## 0.12 (released September 10, 2018)

### Breaking:
   - `Decimal` class has been replaced by new `Num` interface. Enables using `Double`, `BigDecimal` and custom data types for calculations.
   - Big changes in `TimeSeries` and `BaseTimeSeries`. Multiple new `addBar(..)` functions in `TimeSeries` allow to add data directly to the series


### Fixed
- **TradingBotOnMovingTimeSeries**: fixed calculations and ArithmeticException Overflow
- **Fixed wrong indexing in**: `Indicator.toDouble()`.
- **PrecisionNum.sqrt()**: using DecimalFormat.parse().
- **RandomWalk[High|Low]Indicator**: fixed formula (max/min of formula with n iterating from 2 to barCount)

### Changed
- **ALL INDICATORS**: `Decimal` replaced by `Num`.
- **ALL CRITERION**: Calculations modified to use `Num`.
- **AbstractIndicator**: new `AbstractIndicator#numOf(Number n)` function as counterpart of dropped `Decimal.valueOf(double|int|..)`
- **TimeSeries | Bar**: preferred way to add bar data to a `TimeSeries` is directly to the series via new `TimeSeries#addBar(time,open,high,..)` functions. It ensures to use the correct `Num` implementation of the series
- **XlsTestsUtils**: now processes xls with one or more days between data rows (daily, weekly, monthly, etc).  Also handle xls #DIV/0! calculated cells (imported as NaN.NaN)
- **CachedIndicator**: Last bar is not cached to support real time indicators
- **TimeSeries | Bar **: added new `#addPrice(price)` function that adds price to (last) bar.
- Parameter **timeFrame** renamed to **barCount**.
- **Various Rules**: added constructor that provides `Number` parameters
- **AroonUpIndicator**: redundant TimeSeries call was removed from constructor
- **AroonDownIndicator**: redundant TimeSeries call was removed from constructor
- **BaseTimeSeries**: added setDefaultFunction() to SeriesBuilder for setting the default Num type function for all new TimeSeries built by that SeriesBuilder, updated BuildTimeSeries example
- **<various>CriterionTest**: changed from explicit constructor calls to `AbstractCriterionTest.getCriterion()` calls.
- **ChopIndicator**: transparent fixes
- **StochasticRSIIndicator**: comments and params names changes to reduce confusion
- **ConvergenceDivergenceIndicator**: remove unused method
- **ChopIndicatorTest**: spelling, TODO: add better tests
- **Various Indicators**: remove double math operations, change `Math.sqrt(double)` to `Num.sqrt()`, other small improvements
- **RandomWalk[High|Low]Indicator**: renamed to `RWI[High|Low]Indicator`

### Added
- **BaseTimeSeries.SeriesBuilder**: simplifies creation of BaseTimeSeries.
- **Num**: Extracted interface of dropped `Decimal` class
- **DoubleNum**: `Num` implementation to support calculations based on `double` primitive
- **BigDecimalNum**: Default `Num` implementation of `BaseTimeSeries`
- **DifferencePercentageIndicator**: New indicator to get the difference in percentage from last value
- **PrecisionNum**: `Num` implementation to support arbitrary precision
- **TestUtils**: removed convenience methods for permuted parameters, fixed all unit tests
- **TestUtils**: added parameterized abstract test classes to allow two test runs with `DoubleNum` and `BigDecimalNum`
- **ChopIndicator** new common indicator of market choppiness (low volatility), and related 'ChopIndicatorTest' JUnit test and 'CandlestickChartWithChopIndicator' example
- **BollingerBandWidthIndicator**: added missing constructor documentation.
- **BollingerBandsLowerIndicator**: added missing constructor documentation.
- **BollingerBandsMiddleIndicator**: added missing constructor documentation.
- **TrailingStopLossRule**: new rule that is satisfied if trailing stop loss is reached
- **Num**: added Num sqrt(int) and Num sqrt()
- **pom.xml**: added support to generate ta4j-core OSGi artifact.

### Removed/Deprecated
- **Decimal**: _removed_. Replaced by `Num` interface
- **TimeSeries#addBar(Bar bar)**: _deprecated_. Use `TimeSeries#addBar(Time, open, high, low, ...)`
- **BaseTimeSeries**: _Constructor_ `BaseTimeSeries(TimeSeries defaultSeries, int seriesBeginIndex, int seriesEndIndex)` _removed_. Use `TimeSeries.getSubseries(int i, int i)` instead
- **FisherIndicator**: commented constructor removed.
- **TestUtils**: removed convenience methods for permuted parameters, fixed all unit tests
- **BaseTimeSeries**: _Constructor_ `BaseTimeSeries(TimeSeries defaultSeries, int seriesBeginIndex, int seriesEndIndex)` _removed_. Use `TimeSeries.getSubseries(int i, int i)` instead
- **BigDecimalNum**: _removed_.  Replaced by `PrecisionNum`
- **AbstractCriterionTest**: removed constructor `AbstractCriterionTest(Function<Number, Num)`.  Use `AbstractCriterionTest(CriterionFactory, Function<Number, Num>)`.
- **<various>Indicator**: removed redundant `private TimeSeries`

## 0.11 (released January 25, 2018)

- **BREAKING**: Tick has been renamed to **Bar**

### Fixed
- **ATRIndicator**: fixed calculations
- **PlusDI, MinusDI, ADX**: fixed calculations
- **LinearTransactionCostCriterion**: fixed calculations, added xls file and unit tests
- **FisherIndicator**: fixed calculations
- **ConvergenceDivergenceIndicator**: fixed NPE of optional "minStrenght"-property

### Changed
- **TotalProfitCriterion**: If not `NaN` the criterion uses the price of the `Order` and not just the close price of underlying `TimeSeries`
- **Order**: Now constructors and static `sell/buyAt(..)` functions need a price and amount parameter to satisfy correct be
behaviour of criterions (entry/exit prices can differ from corresponding close prices in `Order`)
- **JustOnceRule**: now it is possible to add another rule so that this rule is satisfied if the inner rule is satisfied for the first time
- **MeanDeviationIndicator**: moved to statistics package
- **Decimal**: use `BigDecimal::valueof` instead of instantiating a new BigDecimal for double, int and long
    - now `Decimal` extends `Number`
- **Strategy:** can now have a optional parameter "name".
- **Tick:** `Tick` has been renamed to **`Bar`** for a more appropriate description of the price movement over a set period of time.
- **MMAIndicator**: restructured and moved from `helpers` to `indicators` package
- **AverageTrueRangeIndicator**: renamed to **ATRIndicator**
- **AverageDirectionalMovementDownIndicator**: renamed to **ADXIndicator**
-  **ADXIndicator**: added new two argument constructor
- **DirectionalMovementPlusIndicator** and **DirectionalMovementPlusIndicator**: renamed to **PlusDIIndicator** and **MinusDIIndicator**
- **XlsTestsUtils**: rewritten to provide getSeries(), getIndicator(), getFinalCriterionValue(), and getTradingRecord() in support of XLSCriterionTest and XLSIndicatorTest.
- **IndicatorFactory**: made generic and renamed createIndicator() to getIndicator()
- **RSIIndicatorTest**: example showing usage of new generic unit testing of indicators
- **LinearTransactionCostCriterionTest**: example showing usage of new generic unit testing of criteria

## Added
- **ConvergenceDivergenceIndicator**: new Indicator for positive/negative convergence and divergence.
- **BooleanTransformIndicator**: new indicator to transform any decimal indicator to a boolean indicator by using logical operations.
- **DecimalTransformIndicator**: new indicator to transforms any indicator by using common math operations.
- **Decimal**: added functions `Decimal valueOf(BigDecimal)` and `BigDecimal getDelegate()`
- **AbstractEMAIndicator**: new abstract indicator for ema based indicators like MMAIndicator
- **PearsonCorrelationIndicator**: new statistic indicator with pearson correlation
- **TimeSeries**: new method `getSubSeries(int, int)` to create a sub series of the TimeSeries that stores bars exclusively between `startIndex` and `endIndex` parameters
- **IIIIndicator**: Intraday Intensity Index
- **CriterionFactory**: new functional interface to support CriterionTest
- **IndicatorTest**: new class for storing an indicator factory, allows for generic calls like getIndicator(D data, P... params) after the factory is set once in the constructor call.  Facilitates standardization across unit tests.
- **CriterionTest**: new class for storing a criterion factory, allows for generic calls like getCriterion(P... params) after the factory is set once in the constructor call.  Facilitates standardization across unit tests.
- **ExternalIndicatorTest**: new interface for fetching indicators and time series from external sources
- **ExternalCriterionTest**: new interface for fetching criteria, trading records, and time series from external sources
- **XLSIndicatorTest**: new class implementing ExternalIndicatorTest for XLS files, for use in XLS unit tests
- **XLSCriterionTest**: new class implementing ExternalCriterionTest for XLS files, for use in XLS unit tests

## Removed
- **TraillingStopLossIndicator**: no need for this as indicator. No further calculations possible after price falls below stop loss. Use `StopLossRule` or `DifferenceIndicator`

## Deprecated
- **BaseTimeSeries**: Constructor: `BaseTimeSeries(TimeSeries defaultSeries, int seriesBeginIndex, int seriesEndIndex)` use `getSubSeries(int, int)`
- **Decimal**: Method `toDouble()` use `doubleValue()`

## 0.10 (released October 30, 2017)

### VERY Important note!!!!

with the release 0.10 we have changed the previous java package definition to org.ta4j or to be more specific to org.ta4j.core (the new organisation). You have to reorganize all your refernces to the new packages!
In eclipse you can do this easily by selecting your sources and run "Organize imports"
_Changed ownership of the ta4j repository_: from mdeverdelhan/ta4j (stopped the maintenance) to ta4j/ta4j (new organization)

### Fixed
- **ParabolicSarIndicator**: wrong calculation fixed
- **KAMAIndicator**: stack overflow bug fixed
- **AroonUpIndicator and AroonDownIndicator**: wrong calculations fixed and can handle NaN values now

### Changed
- **BREAKING**: **new package structure**: change eu.verdelhan.ta4j to org.ta4j.ta4j-core
- **new package adx**: new location of AverageDirectionalMovementIndicator and DMI+/DMI-
- **Ownership of the ta4j repository**: from mdeverdelhan/ta4j (stopped the maintenance) to ta4j/ta4j (new organization)
- **ParabolicSarIndicator**: old constructor removed (there was no need for time frame parameter after big fix). Three new constructors for default and custom parameters.
- **HighestValueIndicator and LowestValueIndicator:** ignore also NaN values if they are at the current index


## Added
- **AroonOscillatorIndicator**: new indicator based on AroonUp/DownIndicator
- **AroonUpIndicator** and **AroonDownIndicator**: New constructor with parameter for custom indicator for min price and max price calculation
- **ROCVIndicator**: rate of Change of Volume
- **DirectionalMovementPlusIndicator**: new indicator for Directional Movement System (DMI+)
- **DirectionalMovementDownIndicator**: new indicator for Directional Movement System (DMI-)
- **ChaikinOscillatorIndicator**: new indicator.
- **InSlopeRule**: new rule that is satisfied if the slope of two indicators are within a boundary
- **IsEqualRule**: new rule that is satisfied if two indicators are equal
- **AroonUpIndicator** and **AroonDownIndicator**: new constructor with parameter for custom indicator for min price and max price calculation
- **Pivot Point Indicators Package**: new package with Indicators for calculating standard, Fibonacci and DeMark pivot points and reversals
    - **PivotPointIndicator**: new indicator for calculating the standard pivot point
        - **StandardReversalIndicator**: new indicator for calculating the standard reversals (R3,R2,R1,S1,S2,S3)
        - **FibonacciReversalIndicator**: new indicator for calculating the Fibonacci reversals (R3,R2,R1,S1,S2,S3)
    - **DeMarkPivotPointIndicator**: new indicator for calculating the DeMark pivot point
        - **DeMarkReversalIndicator**: new indicator for calculating the DeMark resistance and the DeMark support
- **IsFallingRule**: new rule that is satisfied if indicator strictly decreases within the timeFrame.
- **IsRisingRule**: new rule that is satisfied if indicator strictly increases within the timeFrame.
- **IsLowestRule**: new rule that is satisfied if indicator is the lowest within the timeFrame.
- **IsHighestRule**: new rule that is satisfied if indicator is the highest within the timeFrame.

## 0.9 (released September 7, 2017)
  - **BREAKING** drops Java 7 support
  - use `java.time` instead of `java.util.Date`
  * Added interfaces for some API basic objects
  * Cleaned whole API
  * Reordered indicators
  * Added PreviousValueIndicator
  * Fixed #162 - Added amount field into Tick constructor
  * Fixed #183 - addTrade bad calculation
  * Fixed #153, #170 - Updated StopGainRule and StopLossRule for short trades
  * Removed dependency to Joda-time
  * Dropped Java 6 and Java 7 compatibility
  * Fixed #120 - ZLEMAIndicator StackOverflowError
  * Added stochastic RSI indicator
  * Added smoothed RSI indicator
  * Fixed examples
  * Fixed #81 - Tick uses Period of 24H when it possibly means 1 Day
  * Fixed #80 - TimeSeries always iterates over all the data
  * Removed the `timePeriod` field in time series
  * Fixed #102 - RSIIndicator returns NaN when rsi == 100
  * Added periodical growth rate indicator
  * Fixed #105 - Strange calculation with Ichimoku Indicator
  * Added Random Walk Index (high/low) indicators
  * Improved performance for Williams %R indicator
  * Moved mock indicators to regular scope (renamed in Fixed*Indicator)

## 0.8 (released February 25, 2016)

  * Fixed StackOverflowErrors on recursive indicators (see #60 and #68)
  * Fixed #74 - Question on backtesting strategies with indicators calculated with enough ticks
  * Added Chande Momentum Oscillator indicator
  * Added cumulated losses/gains indicators
  * Added Range Action Verification Index indicator
  * Added MVWAP indicator
  * Added VWAP indicator
  * Added Chandelier exit indicators
  * Improved Decimal performances
  * Added Fisher indicator
  * Added KAMA indicator
  * Added Detrended Price Oscillator
  * Added Ichimoku clouds indicators
  * Added statistical indicators: Simple linear regression, Correlation coefficient, Variance, Covariance, Standard error
  * Moved standard deviation
  * Added Bollinger BandWidth and %B indicator
  * Added Keltner channel indicators
  * Added Ulcer Index and Mass Index indicators
  * Added a trailing stop-loss indicator
  * Added Coppock Curve indicator
  * Added sum indicator
  * Added candle indicators: Real body, Upper/Lower shadow, Doji, 3 black crows, 3 white soldiers, Bullish/Bearish Harami, Bullish/Bearish Engulfing
  * Added absolute indicator
  * Added Hull Moving Average indicator
  * Updated Bollinger Bands (variable multiplier, see #53)
  * Fixed #39 - Possible update for TimeSeries.run()
  * Added Chaikin Money Flow indicator
  * Improved volume indicator
  * Added Close Location Value indicator
  * Added Positive Volume Index and Negative Volume Index indicators
  * Added zero-lag EMA indicator

## 0.7 (released May 21, 2015)

  * Fixed #35 - Fix max drawdown criterion
  * Improved documentation: user's guide & contributor's guidelines
  * Fixed #37 - Update Tick.toString method
  * Fixed #36 - Missing 'Period timePeriod' in full Tick constructor
  * Updated examples
  * Improved analysis criteria (to use actual entry/exit prices instead of close prices)
  * Added price and amount to `Order`
  * Added helpers for order creation
  * Renamed `Operation` to `Order`
  * Added a record/history of a trading session (`TradingRecord`)
  * Moved the trading logic from strategies to rules
  * Refactored trade operations
  * Added a difference indicator
  * Small other API changes

## 0.6 (released February 5, 2015)

  * Added `NaN` to Decimals
  * Renamed `TADecimal` to `Decimal`
  * Fixed #24 - Error in standard deviation calculation
  * Added moving time series (& cache: #25)
  * Refactored time series and ticks
  * Added entry-pass filter and exit-pass filter strategies
  * Replaced `JustBuyOnceStrategy` and `CombinedBuyAndSellStrategy` by `JustEnterOnceStrategy` and `CombinedEntryAndExitStrategy` respectively
  * Added examples
  * Added operation type helpers
  * Added strategy execution traces through SLF4J
  * Removed `.summarize(...)` methods and `Decision` (analysis)
  * Improved performance of some indicators and strategies
  * Generalized cache to all indicators (#20)
  * Removed AssertJ dependency
  * Fixed #16 - Division by zero in updated WalkForward example

## 0.5 (released October 22, 2014)

  * Switched doubles for TADecimals (BigDecimals) in indicators
  * Semantic improvement for IndicatorOverIndicatorStrategy
  * Fixed #11 - UnknownFormatConversionException when using toString() for 4 strategies
  * Added a maximum value starter strategy
  * Added linear transaction cost (analysis criterion)
  * Removed evaluators (replaced by `.chooseBest(...)` and `.betterThan(...)` methods)
  * Added triple EMA indicator
  * Added double EMA indicator
  * Removed slicers (replaced by `.split(...)` methods)
  * Removed runner (replaced by `.run(...)` methods)
  * Added more tests
  * Removed `ConstrainedTimeSeries` (replaced by `.subseries(...)` methods)
  * Added/refactored examples (including walk-forward and candlestick chart)

## 0.4 (released May 28, 2014)

  * Fixed #2 - Tests failing in JDK8
  * Added indicators: Mean deviation, Commodity channel index, Percentage price oscillator (tests)
  * Added distance between indicator and constant
  * Added opposite strategy
  * Removed some runners
  * Added strategy runs on whole series
  * Refactored slicers
  * Removed log4j dependency
  * Added examples

## 0.3 (released March 11, 2014)

  * First public release
  * 100% Pure Java - works on any Java Platform version 6 or later
  * More than 40 technical indicators (Aroon, ATR, moving averages, parabolic SAR, RSI, etc.)
  * A powerful engine for building custom trading strategies
  * Utilities to run and compare strategies
  * Minimal 3rd party dependencies
  * MIT license<|MERGE_RESOLUTION|>--- conflicted
+++ resolved
@@ -14,16 +14,13 @@
 - **Strategy#unstablePeriod** renamed to **`Strategy#unstableBars*`**
 - **DateTimeIndicator** moved to package **`indicators/helpers`**
 - **UnstableIndicator** moved to package **`indicators/helpers`**
-<<<<<<< HEAD
 - **ConvertableBaseBarBuilder** renamed to **`BaseBarConvertableBuilder`**
-=======
 - **BarSeriesManager** updated to use **`TradeOnNextOpenModel`** by default, which opens new trades at index `t + 1` at the open price.
   - For strategies require the previous behaviour, i.e. trades seconds or minutes before the closing prices, **`TradeOnCurerentCloseModel`** can be passed to **BarSeriesManager**
     - For example:
       - `BarSeriesManager manager = new BarSeriesManager(barSeries, new TradeOnCurrentCloseModel())`
       - `BarSeriesManager manager = new BarSeriesManager(barSeries, transactionCostModel, holdingCostModel, tradeExecutionModel)`
 - **BarSeriesManager** and **BacktestExecutor** moved to packge **`backtest`**
->>>>>>> 8f65c722
 
 ### Fixed
 -  **Fixed** **ParabolicSarIndicator** fixed calculation for sporadic indices
