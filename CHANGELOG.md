--- conflicted
+++ resolved
@@ -28,11 +28,8 @@
 - added **SuperTrendUpperBandIndicator**
 - added **SuperTrendLowerBandIndicator**
 - added **Donchian Channel indicators (Upper, Lower, and Middle)**
-<<<<<<< HEAD
+- added `Indicator.getUnstableBars()`
 - added `TransformIndicator.pow()`
-=======
-- added `Indicator.getUnstableBars()`
->>>>>>> 0501c634
 
 ### Fixed
 - **Fixed** **CashFlow** fixed calculation with custom startIndex and endIndex
