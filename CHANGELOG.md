--- conflicted
+++ resolved
@@ -16,12 +16,9 @@
 - :tada: **Enhancement** Added TimeRangeRule for trading within time ranges.
 - :tada: **Enhancement** Added floor() and ceil() to Num.class
 - :tada: **Enhancement** Added getters getLow() and getUp() in CrossedDownIndicatorRule
-<<<<<<< HEAD
 - :tada: **Enhancement** Added BarSeriesUtils: common helpers and shortcuts for BarSeries methods.
-=======
 - :tada: **Enhancement** Improvements for PreviousValueIndicator: more descriptive toString() method, validation of n-th previous bars in
  constructor of PreviousValueIndicator 
->>>>>>> dde1cfe0
 
 ## 0.13 (released November 5, 2019)
 
