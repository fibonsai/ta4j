Changelog for `ta4j`, roughly following [keepachangelog.com](http://keepachangelog.com/en/1.0.0/) from version 0.9 onwards.

<<<<<<< HEAD
=======
## 0.15 (unreleased)

### Breaking
- **NumberOfConsecutiveWinningPositions** renamed to **`NumberOfConsecutivePositions`**
- **DifferencePercentage** renamed to **`DifferencePercentageIndicator`**
- **BuyAndHoldCriterion** renamed to **`EnterAndHoldCriterion`**
- **DXIndicator** moved to adx-package
- **PlusDMIndicator** moved to adx-package
- **MinusDMIndicator** moved to adx-package
- `analysis/criterion`-package moved to root
- `cost`-package moved to `analysis/cost`-package
- **AroonXXX** indicators moved to aroon package

### Fixed
- **LosingPositionsRatioCriterion** correct betterThan
- **VersusBuyAndHoldCriterionTest** NaN-Error.
- **Fixed** **`ChaikinOscillatorIndicatorTest`**
- **DecimalNum#remainder()** adds NaN-check 
- **Fixed** **ParabolicSarIndicatorTest** fixed openPrice always 0 and highPrice lower than lowPrice
- **UlcerIndexIndicator** using the max price of current period instead of the highest value of last n bars
- **DurationBarAggregator** fixed aggregation of bars with gaps

### Changed
- **KeltnerChannelMiddleIndicator** changed superclass to AbstractIndicator; add GetBarCount() and toString()
- **KeltnerChannelUpperIndicator** add constructor to accept pre-constructed ATR; add GetBarCount() and toString()
- **KeltnerChannelLowerIndicator** add constructor to accept pre-constructed ATR; add GetBarCount() and toString()
- **BarSeriesManager** removed empty args constructor
- **Open|High|Low|Close** do not cache price values anymore
- **DifferenceIndicator(i1,i2)** replaced by the more flexible CombineIndicator.minus(i1,i2)
- **DoubleNum** replace redundant `toString()` call in `DoubleNum.valueOf(Number i)` with `i.doubleValue()`
- **ZeroCostModel** now extends from `FixedTransactionCostModel`

### Removed/Deprecated
- **Num** removed Serializable
- **PriceIndicator** removed

### Added
- **NumericIndicator** new class providing a fluent and lightweight api for indicator creation
- **AroonFacade**, **BollingerBandFacade**, **KeltnerChannelFacade** new classes providing a facade for indicator groups by using lightweight `NumericIndicators`
- **AbstractEMAIndicator** added getBarCount() to support future enhancements 
- **ATRIndicator** "uncached" by changing superclass to AbstractIndicator; added constructor to accept TRIndicator and getter for same; added toString(); added getBarCount() to support future enhancements
- :tada: **Enhancement** added possibility to use CostModels when backtesting with the BacktestExecutor
- :tada: **Enhancement** added Num#zero, Num#one, Num#hundred
- :tada: **Enhancement** added possibility to use CostModels when backtesting with the BacktestExecutor
- :tada: **Enhancement** added Indicator#stream() method
- :tada: **Enhancement** added a new CombineIndicator, which can combine the values of two Num Indicators with a given combine-function
- **Example** added a json serialization and deserialization example of BarSeries using google-gson library
- **EnterAndHoldCriterion** added constructor with TradeType to begin with buy or sell
- :tada: **Enhancement** added Position#getStartingType() method
- :tada: **Enhancement** added **`SqnCriterion`**
- :tada: **Enhancement** added **`StandardDeviationCriterion`**
- :tada: **Enhancement** added **`RelativeStandardDeviationCriterion`**
- :tada: **Enhancement** added **`StandardErrorCriterion`**
- :tada: **Enhancement** added **`VarianceCriterion`**
- :tada: **Enhancement** added **`AverageCriterion`**
- :tada: **Enhancement** added javadoc for all rules to make clear which rule makes use of a TradingRecord
- **Enhancement** prevent Object[] allocation for varargs log.trace and log.debug calls by wrapping them in `if` blocks
- :tada: **Enhancement** added **`FixedTransactionCostModel`**
- :tada: **Enhancement** added **`AnalysisCriterion.PositionFilter`** to handle both sides within one Criterion.

>>>>>>> f8ef3c3a
## 0.14 (released April 25, 2021)

### Breaking
- **Breaking:** **Changed order of parameters for addTrade in `BaseBarSeries` to match abstract and description
- **Breaking:** **`PrecisionNum`** renamed to **`DecimalNum`**
- **Breaking:** **`AverageProfitableTradesCriterion`** renamed to **`WinningTradesRatioCriterion`**
- **Breaking:** **`AverageProfitCriterion`** renamed to **`AverageReturnPerBarCriterion`**
- **Breaking:** **`BuyAndHoldCriterion`** renamed to **`BuyAndHoldReturnCriterion`**
- **Breaking:** **`RewardRiskRatioCriterion`** renamed to **`ReturnOverMaxDrawdownCriterion`**
- **Breaking:** **`ProfitLossCriterion`** moved to PnL-Package
- **Breaking:** **`ProfitLossPercentageCriterion`** moved to PnL-Package
- **Breaking:** **`TotalProfitCriterion`** renamed to **`GrossReturnCriterion`** and moved to PnL-Package.
- **Breaking:** **`TotalProfit2Criterion`** renamed to **`GrossProfitCriterion`** and moved to PnL-Package.
- **Breaking:** **`TotalLossCriterion`** renamed to **`NetLossCriterion`** and moved to PnL-Package.
- **Breaking:** package "tradereports" renamed to "reports"
- **Breaking:** **`NumberOfTradesCriterion`** renamed to **`NumberOfPositionsCriterion`**
- **Breaking:** **`NumberOfLosingTradesCriterion`** renamed to **`NumberOfLosingPositionsCriterion`**
- **Breaking:** **`NumberOfWinningTradesCriterion`** renamed to **`NumberOfWinningPositionsCriterion`**
- **Breaking:** **`NumberOfBreakEvenTradesCriterion`** renamed to **`NumberOfBreakEvenPositionsCriterion`**
- **Breaking:** **`WinningTradesRatioCriterion`** renamed to **`WinningPositionsRatioCriterion`**
- **Breaking:** **`TradeStatsReport`** renamed to **`PositionStatsReport`**
- **Breaking:** **`TradeStatsReportGenerator`** renamed to **`PositionStatsReportGenerator`**
- **Breaking:** **`TradeOpenedMinimumBarCountRule`** renamed to **`OpenedPositionMinimumBarCountRule`**
- **Breaking:** **`Trade.class`** renamed to **`Position.class`**
- **Breaking:** **`Order.class`** renamed to **`Trade.class`**
- **Breaking:** package "tradereports" renamed to "reports"
- **Breaking:** package "trading/rules" renamed to "rules"
- **Breaking:** remove Serializable from all indicators
- **Breaking:** Bar#trades: changed type from int to long


### Fixed
- **Fixed `Trade`**: problem with profit calculations on short trades.
- **Fixed `TotalLossCriterion`**: problem with profit calculations on short trades.
- **Fixed `BarSeriesBuilder`**: removed the Serializable interface
- **Fixed `ParabolicSarIndicator`**: problem with calculating in special cases
- **Fixed `BaseTimeSeries`**: can now be serialized
- **Fixed `ProfitLossPercentageCriterion`**: use entryPrice#getValue() instead of entryPrice#getPricePerAsset()

### Changed
- **Trade**: Changed the way Nums are created.
- **WinningTradesRatioCriterion** (previously AverageProfitableTradesCriterion): Changed to calculate trade profits using Trade's getProfit().
- **BuyAndHoldReturnCriterion** (previously BuyAndHoldCriterion): Changed to calculate trade profits using Trade's getProfit().
- **ExpectedShortfallCriterion**: Removed unnecessary primitive boxing.
- **NumberOfBreakEvenTradesCriterion**: Changed to calculate trade profits using Trade's getProfit().
- **NumberOfLosingTradesCriterion**: Changed to calculate trade profits using Trade's getProfit().
- **NumberOfWinningTradesCriterion**: Changed to calculate trade profits using Trade's getProfit().
- **ProfitLossPercentageCriterion**: Changed to calculate trade profits using Trade's entry and exit prices.
- **TotalLossCriterion**: Changed to calculate trade profits using Trade's getProfit().
- **TotalReturnCriterion** (previously TotalProfitCriterion): Changed to calculate trade profits using Trade's getProfit().
- **WMAIndicator**: reduced complexity of WMAIndicator implementation

### Removed/Deprecated
- **MultiplierIndicator**: replaced by TransformIndicator.
- **AbsoluteIndicator**: replaced by TransformIndicator.

### Added
- **Enhancement** Improvements on gitignore
- **Enhancement** Added TradeOpenedMinimumBarCountRule - rule to specify minimum bar count for opened trade.
- **Enhancement** Added DateTimeIndicator a new Indicator for dates.
- **Enhancement** Added DayOfWeekRule for specifying days of the week to trade.
- **Enhancement** Added TimeRangeRule for trading within time ranges.
- **Enhancement** Added floor() and ceil() to Num.class
- **Enhancement** Added getters getLow() and getUp() in CrossedDownIndicatorRule
- **Enhancement** Added BarSeriesUtils: common helpers and shortcuts for BarSeries methods.
- **Enhancement** Improvements for PreviousValueIndicator: more descriptive toString() method, validation of n-th previous bars in
- **Enhancement** Added Percentage Volume Oscillator Indicator, PVOIndicator.
- **Enhancement** Added Distance From Moving Average Indicator, DistanceFromMAIndicator.
- **Enhancement** Added Know Sure Thing Indicator, KSTIndicator.
 constructor of PreviousValueIndicator
- :tada: **Enhancement** added getGrossProfit() and getGrossProfit(BarSeries) on Trade.
- :tada: **Enhancement** added getPricePerAsset(BarSeries) on Order.
- :tada: **Enhancement** added convertBarSeries(BarSeries, conversionFunction) to BarSeriesUtils.
- :tada: **Enhancement** added UnstableIndicator.
- :tada: **Enhancement** added Chainrule.
- :tada: **Enhancement** added BarSeriesUtils#sortBars.
- :tada: **Enhancement** added BarSeriesUtils#addBars.
- :tada: **Enhancement** added Num.negate() to negate a Num value.
- :tada: **Enhancement** added **`GrossLossCriterion.class`**.
- :tada: **Enhancement** added **`NetProfitCriterion.class`**.
- :tada: **Enhancement** added chooseBest() method with parameter tradeType in AnalysisCriterion.
- :tada: **Enhancement** added **`AverageLossCriterion.class`**.
- :tada: **Enhancement** added **`AverageProfitCriterion.class`**.
- :tada: **Enhancement** added **`ProfitLossRatioCriterion.class`**.
- :tada: **Enhancement** added **`ExpectancyCriterion.class`**.
- :tada: **Enhancement** added **`ConsecutiveWinningPositionsCriterion.class`**.
- :tada: **Enhancement** added **`LosingPositionsRatioCriterion.class`**
- :tada: **Enhancement** added Position#hasProfit.
- :tada: **Enhancement** added Position#hasLoss.
- :tada: **Enhancement** exposed both EMAs in MACD indicator


## 0.13 (released November 5, 2019)

### Breaking
- **Breaking** Refactored from Max/Min to High/Low in Bar class
- **Breaking** Removed redundant constructors from BaseBar class
- **Breaking** Renamed `TimeSeries` to `BarSeries`

### Fixed
- **Fixed `BaseBarSeries`**: problem with getSubList for series with specified `maximumBarCount`.
- **Fixed return `BigDecimal` instead of `Number` in**: `PrecisionNum.getDelegate`.
- **Fixed `java.lang.ClassCastException` in**: `PrecisionNum.equals()`.
- **Fixed `java.lang.ClassCastException` in**: `DoubleNum.equals()`.
- **Fixed `java.lang.NullPointerException` in**: `NumberOfBarsCriterion.calculate(TimeSeries, Trade)` for opened trade.
- **Fixed `java.lang.NullPointerException` in**: `AverageProfitableTradesCriterion.calculate(TimeSeries, Trade)` for opened trade.
- **StopGainRule**: now correctly handles stops for sell orders
- **StopLossRule**: now correctly handles stops for sell orders
- **ProfitLossCriterion**: fixed to work properly for short trades
- **PivotPointIndicator**: fixed possible npe if first bar is not in same period
- **`IchimokuChikouSpanIndicator`**: fixed calculations - applied correct formula.
- **CloseLocationValueIndicator**: fixed special case, return zero instead of NaN if high price == low price

### Changed
- **PrecisionNum**: improve performance for methods isZero/isPositive/isPositiveOrZero/isNegative/isNegativeOrZero.
- **BaseTimeSeriesBuilder** moved from inner class to own class
- **TrailingStopLossRule** added ability to look back the last x bars for calculating the trailing stop loss

### Added
- **Enhancement** Added getters for AroonDownIndicator and AroonUpIndicator in AroonOscillatorIndicator
- **Enhancement** Added common constructors in BaseBar for BigDecimal, Double and String values
- **Enhancement** Added constructor in BaseBar with trades property
- **Enhancement** Added BaseBarBuilder and ConvertibleBaseBarBuilder - BaseBar builder classes
- **Enhancement** Added BarAggregator and TimeSeriesAggregator to allow aggregates bars and time series
- **Enhancement** Added LWMA Linearly Weighted Moving Average Indicator
- **Enhancement** Implemented trading cost models (linear transaction and borrowing cost models)
- **Enhancement** Implemented Value at Risk Analysis Criterion
- **Enhancement** Implemented Expected Shortfall Analysis Criterion
- **Enhancement** Implemented Returns class to analyze the time series of return rates. Supports logarithmic and arithmetic returns
- **Enhancement** Implemented a way to find the best result for multiple strategies by submitting a range of numbers while backtesting
- **Enhancement** Implemented NumberOfBreakEvenTradesCriterion for counting break even trades
- **Enhancement** Implemented NumberOfLosingTradesCriterion for counting losing trades
- **Enhancement** Implemented NumberOfWinningTradesCriterion for counting winning trades
- **Enhancement** Implemented NumberOfWinningTradesCriterion for counting winning trades
- **Enhancement** Implemented ProfitLossPercentageCriterion for calculating the total performance percentage of your trades
- **Enhancement** Implemented TotalProfit2Criterion for calculating the total profit of your trades
- **Enhancement** Implemented TotalLossCriterion for calculating the total loss of your trades
- **Enhancement** Added ADX indicator based strategy to ta4j-examples
- **Enhancement** TrailingStopLossRule: added possibility of calculations of TrailingStopLossRule also for open, high, low price. Added getter
for currentStopLossLimitActivation
- **Enhancement** Add constructors with parameters to allow custom implementation of ReportGenerators in BacktestExecutor
- **Enhancement** Added license checker goal on CI's pipeline
- **Enhancement** Added source format checker goal on CI's pipeline

### Removed/Deprecated

## 0.12 (released September 10, 2018)

### Breaking:
   - `Decimal` class has been replaced by new `Num` interface. Enables using `Double`, `BigDecimal` and custom data types for calculations.
   - Big changes in `TimeSeries` and `BaseTimeSeries`. Multiple new `addBar(..)` functions in `TimeSeries` allow to add data directly to the series


### Fixed
- **TradingBotOnMovingTimeSeries**: fixed calculations and ArithmeticException Overflow
- **Fixed wrong indexing in**: `Indicator.toDouble()`.
- **PrecisionNum.sqrt()**: using DecimalFormat.parse().
- **RandomWalk[High|Low]Indicator**: fixed formula (max/min of formula with n iterating from 2 to barCount)

### Changed
- **ALL INDICATORS**: `Decimal` replaced by `Num`.
- **ALL CRITERION**: Calculations modified to use `Num`.
- **AbstractIndicator**: new `AbstractIndicator#numOf(Number n)` function as counterpart of dropped `Decimal.valueOf(double|int|..)`
- **TimeSeries | Bar**: preferred way to add bar data to a `TimeSeries` is directly to the series via new `TimeSeries#addBar(time,open,high,..)` functions. It ensures to use the correct `Num` implementation of the series
- **XlsTestsUtils**: now processes xls with one or more days between data rows (daily, weekly, monthly, etc).  Also handle xls #DIV/0! calculated cells (imported as NaN.NaN)
- **CachedIndicator**: Last bar is not cached to support real time indicators
- **TimeSeries | Bar **: added new `#addPrice(price)` function that adds price to (last) bar.
- Parameter **timeFrame** renamed to **barCount**.
- **Various Rules**: added constructor that provides `Number` parameters
- **AroonUpIndicator**: redundant TimeSeries call was removed from constructor
- **AroonDownIndicator**: redundant TimeSeries call was removed from constructor
- **BaseTimeSeries**: added setDefaultFunction() to SeriesBuilder for setting the default Num type function for all new TimeSeries built by that SeriesBuilder, updated BuildTimeSeries example
- **<various>CriterionTest**: changed from explicit constructor calls to `AbstractCriterionTest.getCriterion()` calls.
- **ChopIndicator**: transparent fixes
- **StochasticRSIIndicator**: comments and params names changes to reduce confusion
- **ConvergenceDivergenceIndicator**: remove unused method
- **ChopIndicatorTest**: spelling, TODO: add better tests
- **Various Indicators**: remove double math operations, change `Math.sqrt(double)` to `Num.sqrt()`, other small improvements
- **RandomWalk[High|Low]Indicator**: renamed to `RWI[High|Low]Indicator`

### Added
- **BaseTimeSeries.SeriesBuilder**: simplifies creation of BaseTimeSeries.
- **Num**: Extracted interface of dropped `Decimal` class
- **DoubleNum**: `Num` implementation to support calculations based on `double` primitive
- **BigDecimalNum**: Default `Num` implementation of `BaseTimeSeries`
- **DifferencePercentageIndicator**: New indicator to get the difference in percentage from last value
- **PrecisionNum**: `Num` implementation to support arbitrary precision
- **TestUtils**: removed convenience methods for permuted parameters, fixed all unit tests
- **TestUtils**: added parameterized abstract test classes to allow two test runs with `DoubleNum` and `BigDecimalNum`
- **ChopIndicator** new common indicator of market choppiness (low volatility), and related 'ChopIndicatorTest' JUnit test and 'CandlestickChartWithChopIndicator' example
- **BollingerBandWidthIndicator**: added missing constructor documentation.
- **BollingerBandsLowerIndicator**: added missing constructor documentation.
- **BollingerBandsMiddleIndicator**: added missing constructor documentation.
- **TrailingStopLossRule**: new rule that is satisfied if trailing stop loss is reached
- **Num**: added Num sqrt(int) and Num sqrt()
- **pom.xml**: added support to generate ta4j-core OSGi artifact.

### Removed/Deprecated
- **Decimal**: _removed_. Replaced by `Num` interface
- **TimeSeries#addBar(Bar bar)**: _deprecated_. Use `TimeSeries#addBar(Time, open, high, low, ...)`
- **BaseTimeSeries**: _Constructor_ `BaseTimeSeries(TimeSeries defaultSeries, int seriesBeginIndex, int seriesEndIndex)` _removed_. Use `TimeSeries.getSubseries(int i, int i)` instead
- **FisherIndicator**: commented constructor removed.
- **TestUtils**: removed convenience methods for permuted parameters, fixed all unit tests
- **BaseTimeSeries**: _Constructor_ `BaseTimeSeries(TimeSeries defaultSeries, int seriesBeginIndex, int seriesEndIndex)` _removed_. Use `TimeSeries.getSubseries(int i, int i)` instead
- **BigDecimalNum**: _removed_.  Replaced by `PrecisionNum`
- **AbstractCriterionTest**: removed constructor `AbstractCriterionTest(Function<Number, Num)`.  Use `AbstractCriterionTest(CriterionFactory, Function<Number, Num>)`.
- **<various>Indicator**: removed redundant `private TimeSeries`

## 0.11 (released January 25, 2018)

- **BREAKING**: Tick has been renamed to **Bar**

### Fixed
- **ATRIndicator**: fixed calculations
- **PlusDI, MinusDI, ADX**: fixed calculations
- **LinearTransactionCostCriterion**: fixed calculations, added xls file and unit tests
- **FisherIndicator**: fixed calculations
- **ConvergenceDivergenceIndicator**: fixed NPE of optional "minStrenght"-property

### Changed
- **TotalProfitCriterion**: If not `NaN` the criterion uses the price of the `Order` and not just the close price of underlying `TimeSeries`
- **Order**: Now constructors and static `sell/buyAt(..)` functions need a price and amount parameter to satisfy correct be
behaviour of criterions (entry/exit prices can differ from corresponding close prices in `Order`)
- **JustOnceRule**: now it is possible to add another rule so that this rule is satisfied if the inner rule is satisfied for the first time
- **MeanDeviationIndicator**: moved to statistics package
- **Decimal**: use `BigDecimal::valueof` instead of instantiating a new BigDecimal for double, int and long
    - now `Decimal` extends `Number`
- **Strategy:** can now have a optional parameter "name".
- **Tick:** `Tick` has been renamed to **`Bar`** for a more appropriate description of the price movement over a set period of time.
- **MMAIndicator**: restructured and moved from `helpers` to `indicators` package
- **AverageTrueRangeIndicator**: renamed to **ATRIndicator**
- **AverageDirectionalMovementDownIndicator**: renamed to **ADXIndicator**
-  **ADXIndicator**: added new two argument constructor
- **DirectionalMovementPlusIndicator** and **DirectionalMovementPlusIndicator**: renamed to **PlusDIIndicator** and **MinusDIIndicator**
- **XlsTestsUtils**: rewritten to provide getSeries(), getIndicator(), getFinalCriterionValue(), and getTradingRecord() in support of XLSCriterionTest and XLSIndicatorTest.
- **IndicatorFactory**: made generic and renamed createIndicator() to getIndicator()
- **RSIIndicatorTest**: example showing usage of new generic unit testing of indicators
- **LinearTransactionCostCriterionTest**: example showing usage of new generic unit testing of criteria

## Added
- **ConvergenceDivergenceIndicator**: new Indicator for positive/negative convergence and divergence.
- **BooleanTransformIndicator**: new indicator to transform any decimal indicator to a boolean indicator by using logical operations.
- **DecimalTransformIndicator**: new indicator to transforms any indicator by using common math operations.
- **Decimal**: added functions `Decimal valueOf(BigDecimal)` and `BigDecimal getDelegate()`
- **AbstractEMAIndicator**: new abstract indicator for ema based indicators like MMAIndicator
- **PearsonCorrelationIndicator**: new statistic indicator with pearson correlation
- **TimeSeries**: new method `getSubSeries(int, int)` to create a sub series of the TimeSeries that stores bars exclusively between `startIndex` and `endIndex` parameters
- **IIIIndicator**: Intraday Intensity Index
- **CriterionFactory**: new functional interface to support CriterionTest
- **IndicatorTest**: new class for storing an indicator factory, allows for generic calls like getIndicator(D data, P... params) after the factory is set once in the constructor call.  Facilitates standardization across unit tests.
- **CriterionTest**: new class for storing a criterion factory, allows for generic calls like getCriterion(P... params) after the factory is set once in the constructor call.  Facilitates standardization across unit tests.
- **ExternalIndicatorTest**: new interface for fetching indicators and time series from external sources
- **ExternalCriterionTest**: new interface for fetching criteria, trading records, and time series from external sources
- **XLSIndicatorTest**: new class implementing ExternalIndicatorTest for XLS files, for use in XLS unit tests
- **XLSCriterionTest**: new class implementing ExternalCriterionTest for XLS files, for use in XLS unit tests

## Removed
- **TraillingStopLossIndicator**: no need for this as indicator. No further calculations possible after price falls below stop loss. Use `StopLossRule` or `DifferenceIndicator`

## Deprecated
- **BaseTimeSeries**: Constructor: `BaseTimeSeries(TimeSeries defaultSeries, int seriesBeginIndex, int seriesEndIndex)` use `getSubSeries(int, int)`
- **Decimal**: Method `toDouble()` use `doubleValue()`

## 0.10 (released October 30, 2017)

### VERY Important note!!!!

with the release 0.10 we have changed the previous java package definition to org.ta4j or to be more specific to org.ta4j.core (the new organisation). You have to reorganize all your refernces to the new packages!
In eclipse you can do this easily by selecting your sources and run "Organize imports"
_Changed ownership of the ta4j repository_: from mdeverdelhan/ta4j (stopped the maintenance) to ta4j/ta4j (new organization)

### Fixed
- **ParabolicSarIndicator**: wrong calculation fixed
- **KAMAIndicator**: stack overflow bug fixed
- **AroonUpIndicator and AroonDownIndicator**: wrong calculations fixed and can handle NaN values now

### Changed
- **BREAKING**: **new package structure**: change eu.verdelhan.ta4j to org.ta4j.ta4j-core
- **new package adx**: new location of AverageDirectionalMovementIndicator and DMI+/DMI-
- **Ownership of the ta4j repository**: from mdeverdelhan/ta4j (stopped the maintenance) to ta4j/ta4j (new organization)
- **ParabolicSarIndicator**: old constructor removed (there was no need for time frame parameter after big fix). Three new constructors for default and custom parameters.
- **HighestValueIndicator and LowestValueIndicator:** ignore also NaN values if they are at the current index


## Added
- **AroonOscillatorIndicator**: new indicator based on AroonUp/DownIndicator
- **AroonUpIndicator** and **AroonDownIndicator**: New constructor with parameter for custom indicator for min price and max price calculation
- **ROCVIndicator**: rate of Change of Volume
- **DirectionalMovementPlusIndicator**: new indicator for Directional Movement System (DMI+)
- **DirectionalMovementDownIndicator**: new indicator for Directional Movement System (DMI-)
- **ChaikinOscillatorIndicator**: new indicator.
- **InSlopeRule**: new rule that is satisfied if the slope of two indicators are within a boundary
- **IsEqualRule**: new rule that is satisfied if two indicators are equal
- **AroonUpIndicator** and **AroonDownIndicator**: new constructor with parameter for custom indicator for min price and max price calculation
- **Pivot Point Indicators Package**: new package with Indicators for calculating standard, Fibonacci and DeMark pivot points and reversals
    - **PivotPointIndicator**: new indicator for calculating the standard pivot point
        - **StandardReversalIndicator**: new indicator for calculating the standard reversals (R3,R2,R1,S1,S2,S3)
        - **FibonacciReversalIndicator**: new indicator for calculating the Fibonacci reversals (R3,R2,R1,S1,S2,S3)
    - **DeMarkPivotPointIndicator**: new indicator for calculating the DeMark pivot point
        - **DeMarkReversalIndicator**: new indicator for calculating the DeMark resistance and the DeMark support
- **IsFallingRule**: new rule that is satisfied if indicator strictly decreases within the timeFrame.
- **IsRisingRule**: new rule that is satisfied if indicator strictly increases within the timeFrame.
- **IsLowestRule**: new rule that is satisfied if indicator is the lowest within the timeFrame.
- **IsHighestRule**: new rule that is satisfied if indicator is the highest within the timeFrame.

## 0.9 (released September 7, 2017)
  - **BREAKING** drops Java 7 support
  - use `java.time` instead of `java.util.Date`
  * Added interfaces for some API basic objects
  * Cleaned whole API
  * Reordered indicators
  * Added PreviousValueIndicator
  * Fixed #162 - Added amount field into Tick constructor
  * Fixed #183 - addTrade bad calculation
  * Fixed #153, #170 - Updated StopGainRule and StopLossRule for short trades
  * Removed dependency to Joda-time
  * Dropped Java 6 and Java 7 compatibility
  * Fixed #120 - ZLEMAIndicator StackOverflowError
  * Added stochastic RSI indicator
  * Added smoothed RSI indicator
  * Fixed examples
  * Fixed #81 - Tick uses Period of 24H when it possibly means 1 Day
  * Fixed #80 - TimeSeries always iterates over all the data
  * Removed the `timePeriod` field in time series
  * Fixed #102 - RSIIndicator returns NaN when rsi == 100
  * Added periodical growth rate indicator
  * Fixed #105 - Strange calculation with Ichimoku Indicator
  * Added Random Walk Index (high/low) indicators
  * Improved performance for Williams %R indicator
  * Moved mock indicators to regular scope (renamed in Fixed*Indicator)

## 0.8 (released February 25, 2016)

  * Fixed StackOverflowErrors on recursive indicators (see #60 and #68)
  * Fixed #74 - Question on backtesting strategies with indicators calculated with enough ticks
  * Added Chande Momentum Oscillator indicator
  * Added cumulated losses/gains indicators
  * Added Range Action Verification Index indicator
  * Added MVWAP indicator
  * Added VWAP indicator
  * Added Chandelier exit indicators
  * Improved Decimal performances
  * Added Fisher indicator
  * Added KAMA indicator
  * Added Detrended Price Oscillator
  * Added Ichimoku clouds indicators
  * Added statistical indicators: Simple linear regression, Correlation coefficient, Variance, Covariance, Standard error
  * Moved standard deviation
  * Added Bollinger BandWidth and %B indicator
  * Added Keltner channel indicators
  * Added Ulcer Index and Mass Index indicators
  * Added a trailing stop-loss indicator
  * Added Coppock Curve indicator
  * Added sum indicator
  * Added candle indicators: Real body, Upper/Lower shadow, Doji, 3 black crows, 3 white soldiers, Bullish/Bearish Harami, Bullish/Bearish Engulfing
  * Added absolute indicator
  * Added Hull Moving Average indicator
  * Updated Bollinger Bands (variable multiplier, see #53)
  * Fixed #39 - Possible update for TimeSeries.run()
  * Added Chaikin Money Flow indicator
  * Improved volume indicator
  * Added Close Location Value indicator
  * Added Positive Volume Index and Negative Volume Index indicators
  * Added zero-lag EMA indicator

## 0.7 (released May 21, 2015)

  * Fixed #35 - Fix max drawdown criterion
  * Improved documentation: user's guide & contributor's guidelines
  * Fixed #37 - Update Tick.toString method
  * Fixed #36 - Missing 'Period timePeriod' in full Tick constructor
  * Updated examples
  * Improved analysis criteria (to use actual entry/exit prices instead of close prices)
  * Added price and amount to `Order`
  * Added helpers for order creation
  * Renamed `Operation` to `Order`
  * Added a record/history of a trading session (`TradingRecord`)
  * Moved the trading logic from strategies to rules
  * Refactored trade operations
  * Added a difference indicator
  * Small other API changes

## 0.6 (released February 5, 2015)

  * Added `NaN` to Decimals
  * Renamed `TADecimal` to `Decimal`
  * Fixed #24 - Error in standard deviation calculation
  * Added moving time series (& cache: #25)
  * Refactored time series and ticks
  * Added entry-pass filter and exit-pass filter strategies
  * Replaced `JustBuyOnceStrategy` and `CombinedBuyAndSellStrategy` by `JustEnterOnceStrategy` and `CombinedEntryAndExitStrategy` respectively
  * Added examples
  * Added operation type helpers
  * Added strategy execution traces through SLF4J
  * Removed `.summarize(...)` methods and `Decision` (analysis)
  * Improved performance of some indicators and strategies
  * Generalized cache to all indicators (#20)
  * Removed AssertJ dependency
  * Fixed #16 - Division by zero in updated WalkForward example

## 0.5 (released October 22, 2014)

  * Switched doubles for TADecimals (BigDecimals) in indicators
  * Semantic improvement for IndicatorOverIndicatorStrategy
  * Fixed #11 - UnknownFormatConversionException when using toString() for 4 strategies
  * Added a maximum value starter strategy
  * Added linear transaction cost (analysis criterion)
  * Removed evaluators (replaced by `.chooseBest(...)` and `.betterThan(...)` methods)
  * Added triple EMA indicator
  * Added double EMA indicator
  * Removed slicers (replaced by `.split(...)` methods)
  * Removed runner (replaced by `.run(...)` methods)
  * Added more tests
  * Removed `ConstrainedTimeSeries` (replaced by `.subseries(...)` methods)
  * Added/refactored examples (including walk-forward and candlestick chart)

## 0.4 (released May 28, 2014)

  * Fixed #2 - Tests failing in JDK8
  * Added indicators: Mean deviation, Commodity channel index, Percentage price oscillator (tests)
  * Added distance between indicator and constant
  * Added opposite strategy
  * Removed some runners
  * Added strategy runs on whole series
  * Refactored slicers
  * Removed log4j dependency
  * Added examples

## 0.3 (released March 11, 2014)

  * First public release
  * 100% Pure Java - works on any Java Platform version 6 or later
  * More than 40 technical indicators (Aroon, ATR, moving averages, parabolic SAR, RSI, etc.)
  * A powerful engine for building custom trading strategies
  * Utilities to run and compare strategies
  * Minimal 3rd party dependencies
  * MIT license<|MERGE_RESOLUTION|>--- conflicted
+++ resolved
@@ -1,8 +1,6 @@
 Changelog for `ta4j`, roughly following [keepachangelog.com](http://keepachangelog.com/en/1.0.0/) from version 0.9 onwards.
 
-<<<<<<< HEAD
-=======
-## 0.15 (unreleased)
+## 0.15 (released September 11, 2022)
 
 ### Breaking
 - **NumberOfConsecutiveWinningPositions** renamed to **`NumberOfConsecutivePositions`**
@@ -62,11 +60,9 @@
 - :tada: **Enhancement** added **`FixedTransactionCostModel`**
 - :tada: **Enhancement** added **`AnalysisCriterion.PositionFilter`** to handle both sides within one Criterion.
 
->>>>>>> f8ef3c3a
 ## 0.14 (released April 25, 2021)
 
 ### Breaking
-- **Breaking:** **Changed order of parameters for addTrade in `BaseBarSeries` to match abstract and description
 - **Breaking:** **`PrecisionNum`** renamed to **`DecimalNum`**
 - **Breaking:** **`AverageProfitableTradesCriterion`** renamed to **`WinningTradesRatioCriterion`**
 - **Breaking:** **`AverageProfitCriterion`** renamed to **`AverageReturnPerBarCriterion`**
@@ -132,7 +128,7 @@
 - **Enhancement** Added Percentage Volume Oscillator Indicator, PVOIndicator.
 - **Enhancement** Added Distance From Moving Average Indicator, DistanceFromMAIndicator.
 - **Enhancement** Added Know Sure Thing Indicator, KSTIndicator.
- constructor of PreviousValueIndicator
+ constructor of PreviousValueIndicator 
 - :tada: **Enhancement** added getGrossProfit() and getGrossProfit(BarSeries) on Trade.
 - :tada: **Enhancement** added getPricePerAsset(BarSeries) on Order.
 - :tada: **Enhancement** added convertBarSeries(BarSeries, conversionFunction) to BarSeriesUtils.
@@ -186,22 +182,22 @@
 - **Enhancement** Added common constructors in BaseBar for BigDecimal, Double and String values
 - **Enhancement** Added constructor in BaseBar with trades property
 - **Enhancement** Added BaseBarBuilder and ConvertibleBaseBarBuilder - BaseBar builder classes
-- **Enhancement** Added BarAggregator and TimeSeriesAggregator to allow aggregates bars and time series
+- **Enhancement** Added BarAggregator and TimeSeriesAggregator to allow aggregates bars and time series 
 - **Enhancement** Added LWMA Linearly Weighted Moving Average Indicator
 - **Enhancement** Implemented trading cost models (linear transaction and borrowing cost models)
 - **Enhancement** Implemented Value at Risk Analysis Criterion
 - **Enhancement** Implemented Expected Shortfall Analysis Criterion
 - **Enhancement** Implemented Returns class to analyze the time series of return rates. Supports logarithmic and arithmetic returns
 - **Enhancement** Implemented a way to find the best result for multiple strategies by submitting a range of numbers while backtesting
-- **Enhancement** Implemented NumberOfBreakEvenTradesCriterion for counting break even trades
+- **Enhancement** Implemented NumberOfBreakEvenTradesCriterion for counting break even trades 
 - **Enhancement** Implemented NumberOfLosingTradesCriterion for counting losing trades
-- **Enhancement** Implemented NumberOfWinningTradesCriterion for counting winning trades
-- **Enhancement** Implemented NumberOfWinningTradesCriterion for counting winning trades
-- **Enhancement** Implemented ProfitLossPercentageCriterion for calculating the total performance percentage of your trades
-- **Enhancement** Implemented TotalProfit2Criterion for calculating the total profit of your trades
+- **Enhancement** Implemented NumberOfWinningTradesCriterion for counting winning trades 
+- **Enhancement** Implemented NumberOfWinningTradesCriterion for counting winning trades 
+- **Enhancement** Implemented ProfitLossPercentageCriterion for calculating the total performance percentage of your trades 
+- **Enhancement** Implemented TotalProfit2Criterion for calculating the total profit of your trades 
 - **Enhancement** Implemented TotalLossCriterion for calculating the total loss of your trades
-- **Enhancement** Added ADX indicator based strategy to ta4j-examples
-- **Enhancement** TrailingStopLossRule: added possibility of calculations of TrailingStopLossRule also for open, high, low price. Added getter
+- **Enhancement** Added ADX indicator based strategy to ta4j-examples  
+- **Enhancement** TrailingStopLossRule: added possibility of calculations of TrailingStopLossRule also for open, high, low price. Added getter 
 for currentStopLossLimitActivation
 - **Enhancement** Add constructors with parameters to allow custom implementation of ReportGenerators in BacktestExecutor
 - **Enhancement** Added license checker goal on CI's pipeline
@@ -211,8 +207,8 @@
 
 ## 0.12 (released September 10, 2018)
 
-### Breaking:
-   - `Decimal` class has been replaced by new `Num` interface. Enables using `Double`, `BigDecimal` and custom data types for calculations.
+### Breaking: 
+   - `Decimal` class has been replaced by new `Num` interface. Enables using `Double`, `BigDecimal` and custom data types for calculations. 
    - Big changes in `TimeSeries` and `BaseTimeSeries`. Multiple new `addBar(..)` functions in `TimeSeries` allow to add data directly to the series
 
 
