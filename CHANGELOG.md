--- conflicted
+++ resolved
@@ -33,11 +33,8 @@
 - **ThreeWhiteSoldiersIndicator** fixed eliminated instance variable holding possible wrong value
 - **ThreeBlackCrowsIndicator** fixed eliminated instance variable holding possible wrong value
 - **TrailingStopLossRule** removed instance variable `currentStopLossLimitActivation` because it may not be alway the correct (last) value
-<<<<<<< HEAD
 - **PreviousValueIndicator** returns `NaN` if the (n-th) previous value of an indicator does not exist, i.e. if the (n-th) previous is below the first available index. 
-=======
 - **EnterAndHoldReturnCriterion** fixes exception thrown when bar series was empty
->>>>>>> a07d42a4
 - **BaseBarSeries** fixed `UnsupportedOperationException` when creating a bar series that is based on an unmodifiable collection
 
 ### Changed
