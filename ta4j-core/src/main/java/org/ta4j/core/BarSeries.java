/**
 * The MIT License (MIT)
 *
 * Copyright (c) 2017-2023 Ta4j Organization & respective
 * authors (see AUTHORS)
 *
 * Permission is hereby granted, free of charge, to any person obtaining a copy of
 * this software and associated documentation files (the "Software"), to deal in
 * the Software without restriction, including without limitation the rights to
 * use, copy, modify, merge, publish, distribute, sublicense, and/or sell copies of
 * the Software, and to permit persons to whom the Software is furnished to do so,
 * subject to the following conditions:
 *
 * The above copyright notice and this permission notice shall be included in all
 * copies or substantial portions of the Software.
 *
 * THE SOFTWARE IS PROVIDED "AS IS", WITHOUT WARRANTY OF ANY KIND, EXPRESS OR
 * IMPLIED, INCLUDING BUT NOT LIMITED TO THE WARRANTIES OF MERCHANTABILITY, FITNESS
 * FOR A PARTICULAR PURPOSE AND NONINFRINGEMENT. IN NO EVENT SHALL THE AUTHORS OR
 * COPYRIGHT HOLDERS BE LIABLE FOR ANY CLAIM, DAMAGES OR OTHER LIABILITY, WHETHER
 * IN AN ACTION OF CONTRACT, TORT OR OTHERWISE, ARISING FROM, OUT OF OR IN
 * CONNECTION WITH THE SOFTWARE OR THE USE OR OTHER DEALINGS IN THE SOFTWARE.
 */
package org.ta4j.core;

import java.io.Serializable;
import java.math.BigDecimal;
import java.time.Duration;
import java.time.ZonedDateTime;
import java.time.format.DateTimeFormatter;
import java.util.List;
import java.util.function.Function;

import org.ta4j.core.num.Num;

/**
 * Sequence of {@link Bar bars} separated by a predefined period (e.g. 15
 * minutes, 1 day, etc.)
 *
 * Notably, a {@link BarSeries bar series} can be:
 * <ul>
 * <li>the base of {@link Indicator indicator} calculations
 * <li>constrained between begin and end indexes (e.g. for some backtesting
 * cases)
 * <li>limited to a fixed number of bars (e.g. for actual trading)
 * </ul>
 */
public interface BarSeries extends Serializable {

    /**
     * @return the name of the series
     */
    String getName();

    /**
     * @return any instance of Num to determine its Num type and function.
     */
    Num num();

    /**
     * Returns the underlying function to transform a Number into the Num
     * implementation used by this bar series
     *
     * @return a function Number -> Num
     */
    default Function<Number, Num> function() {
        return num().function();
    }

    /**
     * @return the Num of 0
     */
    default Num zero() {
        return num().zero();
    }

    /**
     * @return the Num of 1
     */
    default Num one() {
        return num().one();
    }

    /**
     * @return the Num of 100
     */
    default Num hundred() {
        return num().hundred();
    }

    /**
     * Transforms a {@link Number} into the {@link Num implementation} used by this
     * bar series
     *
     * @param number a {@link Number} implementing object.
     * @return the corresponding value as a Num implementing object
     */
    default Num numOf(Number number) {
        return num().function().apply(number);
    }

    /**
     * @param i an index
     * @return the bar at the i-th position
     */
    Bar getBar(int i);

    /**
     * @return the first bar of the series
     */
    default Bar getFirstBar() {
        return getBar(getBeginIndex());
    }

    /**
     * @return the last bar of the series
     */
    default Bar getLastBar() {
        return getBar(getEndIndex());
    }

    /**
     * @return the number of bars in the series
     */
    int getBarCount();

    /**
     * @return true if the series is empty, false otherwise
     */
    default boolean isEmpty() {
        return getBarCount() == 0;
    }

    /**
     * Warning: should be used carefully!
     *
     * Returns the raw bar data. It means that it returns the current List object
     * used internally to store the {@link Bar bars}. It may be: - a shortened bar
     * list if a maximum bar count has been set - an extended bar list if it is a
     * constrained bar series
     *
     * @return the raw bar data
     */
    List<Bar> getBarData();

    /**
     * @return the begin index of the series
     */
    int getBeginIndex();

    /**
     * @return the end index of the series
     */
    int getEndIndex();

    /**
     * @return the description of the series period (e.g. "from 12:00 21/01/2014 to
     *         12:15 21/01/2014")
     */
    default String getSeriesPeriodDescription() {
        StringBuilder sb = new StringBuilder();
        if (!getBarData().isEmpty()) {
            Bar firstBar = getFirstBar();
            Bar lastBar = getLastBar();
            sb.append(firstBar.getEndTime().format(DateTimeFormatter.ISO_DATE_TIME))
                    .append(" - ")
                    .append(lastBar.getEndTime().format(DateTimeFormatter.ISO_DATE_TIME));
        }
        return sb.toString();
    }

    /**
     * @return the maximum number of bars
     */
    int getMaximumBarCount();

    /**
     * Sets the maximum number of bars that will be retained in the series.
     *
     * If a new bar is added to the series such that the number of bars will exceed
     * the maximum bar count, then the FIRST bar in the series is automatically
     * removed, ensuring that the maximum bar count is not exceeded.
     *
     * @param maximumBarCount the maximum bar count
     */
    void setMaximumBarCount(int maximumBarCount);

    /**
     * @return the number of removed bars
     */
    int getRemovedBarsCount();

    /**
     * Adds a bar at the end of the series.
     *
     * Begin index set to 0 if it wasn't initialized.<br>
     * End index set to 0 if it wasn't initialized, or incremented if it matches the
     * end of the series.<br>
     * Exceeding bars are removed.
     *
     * @param bar the bar to be added
     * @apiNote use #addBar(Duration, ZonedDateTime, Num, Num, Num, Num, Num) to add
     *          bar data directly
     * @see BarSeries#setMaximumBarCount(int)
     */
    default void addBar(Bar bar) {
        addBar(bar, false);
    }

    /**
     * Adds a bar at the end of the series.
     *
     * Begin index set to 0 if it wasn't initialized.<br>
     * End index set to 0 if it wasn't initialized, or incremented if it matches the
     * end of the series.<br>
     * Exceeding bars are removed.
     *
     * @param bar     the bar to be added
     * @param replace true to replace the latest bar. Some exchange provide
     *                continuous new bar data in the time period. (eg. 1s in 1m
     *                Duration)<br>
     * @apiNote use #addBar(Duration, ZonedDateTime, Num, Num, Num, Num, Num) to add
     *          bar data directly
     * @see BarSeries#setMaximumBarCount(int)
     */
    void addBar(Bar bar, boolean replace);

    /**
     * Adds a bar at the end of the series.
     *
     * @param timePeriod the {@link Duration} of this bar
     * @param endTime    the {@link ZonedDateTime end time} of this bar
     */
    void addBar(Duration timePeriod, ZonedDateTime endTime);

    default void addBar(ZonedDateTime endTime, Number openPrice, Number highPrice, Number lowPrice, Number closePrice) {
        this.addBar(endTime, numOf(openPrice), numOf(highPrice), numOf(lowPrice), numOf(closePrice), zero(), zero());
    }

    default void addBar(ZonedDateTime endTime, Number openPrice, Number highPrice, Number lowPrice, Number closePrice,
            Number volume) {
        this.addBar(endTime, numOf(openPrice), numOf(highPrice), numOf(lowPrice), numOf(closePrice), numOf(volume));
    }

    default void addBar(ZonedDateTime endTime, Number openPrice, Number highPrice, Number lowPrice, Number closePrice,
            Number volume, Number amount) {
        this.addBar(endTime, numOf(openPrice), numOf(highPrice), numOf(lowPrice), numOf(closePrice), numOf(volume),
                numOf(amount));
    }

    default void addBar(Duration timePeriod, ZonedDateTime endTime, Number openPrice, Number highPrice, Number lowPrice,
            Number closePrice, Number volume) {
        this.addBar(timePeriod, endTime, numOf(openPrice), numOf(highPrice), numOf(lowPrice), numOf(closePrice),
                numOf(volume), zero());
    }

    default void addBar(Duration timePeriod, ZonedDateTime endTime, Number openPrice, Number highPrice, Number lowPrice,
            Number closePrice, Number volume, Number amount) {
        this.addBar(timePeriod, endTime, numOf(openPrice), numOf(highPrice), numOf(lowPrice), numOf(closePrice),
                numOf(volume), numOf(amount));
    }

    default void addBar(ZonedDateTime endTime, String openPrice, String highPrice, String lowPrice, String closePrice) {
        this.addBar(endTime, numOf(new BigDecimal(openPrice)), numOf(new BigDecimal(highPrice)),
                numOf(new BigDecimal(lowPrice)), numOf(new BigDecimal(closePrice)), zero(), zero());
    }

    default void addBar(ZonedDateTime endTime, String openPrice, String highPrice, String lowPrice, String closePrice,
            String volume) {
        this.addBar(endTime, numOf(new BigDecimal(openPrice)), numOf(new BigDecimal(highPrice)),
                numOf(new BigDecimal(lowPrice)), numOf(new BigDecimal(closePrice)), numOf(new BigDecimal(volume)),
                zero());
    }

    default void addBar(ZonedDateTime endTime, String openPrice, String highPrice, String lowPrice, String closePrice,
            String volume, String amount) {
        this.addBar(endTime, numOf(new BigDecimal(openPrice)), numOf(new BigDecimal(highPrice)),
                numOf(new BigDecimal(lowPrice)), numOf(new BigDecimal(closePrice)), numOf(new BigDecimal(volume)),
                numOf(new BigDecimal(amount)));
    }

    default void addBar(ZonedDateTime endTime, Num openPrice, Num highPrice, Num lowPrice, Num closePrice, Num volume) {
        this.addBar(endTime, openPrice, highPrice, lowPrice, closePrice, volume, zero());
    }

    /**
     * Adds a new <code>Bar</code> to the bar series.
     *
     * @param endTime    end time of the bar
     * @param openPrice  the open price
     * @param highPrice  the high/max price
     * @param lowPrice   the low/min price
     * @param closePrice the last/close price
     * @param volume     the volume (default zero)
     * @param amount     the amount (default zero)
     */
    void addBar(ZonedDateTime endTime, Num openPrice, Num highPrice, Num lowPrice, Num closePrice, Num volume,
            Num amount);

    /**
     * Adds a new <code>Bar</code> to the bar series.
     *
     * @param endTime    end time of the bar
     * @param openPrice  the open price
     * @param highPrice  the high/max price
     * @param lowPrice   the low/min price
     * @param closePrice the last/close price
     * @param volume     the volume (default zero)
     */
    void addBar(Duration timePeriod, ZonedDateTime endTime, Num openPrice, Num highPrice, Num lowPrice, Num closePrice,
            Num volume);

    /**
     * Adds a new <code>Bar</code> to the bar series.
     *
     * @param timePeriod the time period of the bar
     * @param endTime    end time of the bar
     * @param openPrice  the open price
     * @param highPrice  the high/max price
     * @param lowPrice   the low/min price
     * @param closePrice the last/close price
     * @param volume     the volume (default zero)
     * @param amount     the amount (default zero)
     */
    void addBar(Duration timePeriod, ZonedDateTime endTime, Num openPrice, Num highPrice, Num lowPrice, Num closePrice,
            Num volume, Num amount);

    /**
     * Adds a trade at the end of bar period.
     *
     * @param tradeVolume the traded volume
     * @param tradePrice  the price
     */
    default void addTrade(Number tradeVolume, Number tradePrice) {
        addTrade(numOf(tradeVolume), numOf(tradePrice));
    }

    /**
     * Adds a trade at the end of bar period.
     *
     * @param tradeVolume the traded volume
     * @param tradePrice  the price
     */
    default void addTrade(String tradeVolume, String tradePrice) {
        addTrade(numOf(new BigDecimal(tradeVolume)), numOf(new BigDecimal(tradePrice)));
    }

    /**
     * Adds a trade at the end of bar period.
     *
     * @param tradeVolume the traded volume
     * @param tradePrice  the price
     */
    void addTrade(Num tradeVolume, Num tradePrice);

    /**
     * Adds a price to the last bar
     *
     * @param price the price for the bar
     */
    void addPrice(Num price);

    default void addPrice(String price) {
        addPrice(new BigDecimal(price));
    }

    default void addPrice(Number price) {
        addPrice(numOf(price));
    }

    /**
     * Returns a new {@link BarSeries} instance that is a subset of this BarSeries
     * instance. It holds a copy of all {@link Bar bars} between <tt>startIndex</tt>
     * (inclusive) and <tt>endIndex</tt> (exclusive) of this BarSeries. The indices
     * of this BarSeries and the new subset BarSeries can be different. I. e. index
     * 0 of the new BarSeries will be index <tt>startIndex</tt> of this BarSeries.
     * If <tt>startIndex</tt> < this.seriesBeginIndex the new BarSeries will start
     * with the first available Bar of this BarSeries. If <tt>endIndex</tt> >
     * this.seriesEndIndex the new BarSeries will end at the last available Bar of
     * this BarSeries
     *
     * @param startIndex the startIndex (inclusive)
     * @param endIndex   the endIndex (exclusive)
     * @return a new BarSeries with Bars from startIndex to endIndex-1
     * @throws IllegalArgumentException if endIndex <= startIndex or startIndex < 0
     */
    BarSeries getSubSeries(int startIndex, int endIndex);

<<<<<<< HEAD
    /**
     * Transforms a {@link Number} into the {@link Num implementation} used by this
     * bar series
     *
     * @param number a {@link Number} implementing object.
     * @return the corresponding value as a Num implementing object
     */
    Num numOf(Number number);

    /**
     * Returns the underlying function to transform a Number into the Num
     * implementation used by this bar series
     *
     * @return a function Number -> Num
     */
    Function<Number, Num> function();
=======
>>>>>>> 9124b6f2
}<|MERGE_RESOLUTION|>--- conflicted
+++ resolved
@@ -386,23 +386,4 @@
      */
     BarSeries getSubSeries(int startIndex, int endIndex);
 
-<<<<<<< HEAD
-    /**
-     * Transforms a {@link Number} into the {@link Num implementation} used by this
-     * bar series
-     *
-     * @param number a {@link Number} implementing object.
-     * @return the corresponding value as a Num implementing object
-     */
-    Num numOf(Number number);
-
-    /**
-     * Returns the underlying function to transform a Number into the Num
-     * implementation used by this bar series
-     *
-     * @return a function Number -> Num
-     */
-    Function<Number, Num> function();
-=======
->>>>>>> 9124b6f2
 }