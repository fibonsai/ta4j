--- conflicted
+++ resolved
@@ -40,14 +40,11 @@
 
 /**
  * Base implementation of a {@link BarSeries}.
+ * </p>
  */
 public class BaseBarSeries implements BarSeries {
 
     private static final long serialVersionUID = -1878027009398790126L;
-    /**
-     * The logger
-     */
-    private static final Logger log = LoggerFactory.getLogger(BaseBarSeries.class);
     /**
      * Name for unnamed series
      */
@@ -57,13 +54,10 @@
      **/
     protected final transient Function<Number, Num> numFunction;
     /**
-<<<<<<< HEAD
-=======
      * The logger
      */
     private final transient Logger log = LoggerFactory.getLogger(getClass());
     /**
->>>>>>> 959147ca
      * Name of the series
      */
     private final String name;
@@ -130,7 +124,7 @@
 
     /**
      * Constructor.
-     * 
+     *
      * @param name        the name of the series
      * @param numFunction a {@link Function} to convert a {@link Number} to a
      *                    {@link Num Num implementation}
