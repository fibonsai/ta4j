/**
 * The MIT License (MIT)
 *
 * Copyright (c) 2017-2022 Ta4j Organization & respective
 * authors (see AUTHORS)
 *
 * Permission is hereby granted, free of charge, to any person obtaining a copy of
 * this software and associated documentation files (the "Software"), to deal in
 * the Software without restriction, including without limitation the rights to
 * use, copy, modify, merge, publish, distribute, sublicense, and/or sell copies of
 * the Software, and to permit persons to whom the Software is furnished to do so,
 * subject to the following conditions:
 *
 * The above copyright notice and this permission notice shall be included in all
 * copies or substantial portions of the Software.
 *
 * THE SOFTWARE IS PROVIDED "AS IS", WITHOUT WARRANTY OF ANY KIND, EXPRESS OR
 * IMPLIED, INCLUDING BUT NOT LIMITED TO THE WARRANTIES OF MERCHANTABILITY, FITNESS
 * FOR A PARTICULAR PURPOSE AND NONINFRINGEMENT. IN NO EVENT SHALL THE AUTHORS OR
 * COPYRIGHT HOLDERS BE LIABLE FOR ANY CLAIM, DAMAGES OR OTHER LIABILITY, WHETHER
 * IN AN ACTION OF CONTRACT, TORT OR OTHERWISE, ARISING FROM, OUT OF OR IN
 * CONNECTION WITH THE SOFTWARE OR THE USE OR OTHER DEALINGS IN THE SOFTWARE.
 */
package org.ta4j.core;

import static org.ta4j.core.num.NaN.NaN;

import java.math.BigDecimal;
import java.time.Duration;
import java.time.ZonedDateTime;
import java.util.ArrayList;
import java.util.List;
import java.util.Objects;

import org.slf4j.Logger;
import org.slf4j.LoggerFactory;
import org.ta4j.core.num.DecimalNum;
import org.ta4j.core.num.Num;

/**
 * Base implementation of a {@link BarSeries}.
 * </p>
 */
public class BaseBarSeries implements BarSeries {

    private static final long serialVersionUID = -1878027009398790126L;

    /**
     * The logger
     */
    private final transient Logger log = LoggerFactory.getLogger(getClass());

    /**
     * Name for unnamed series
     */
    private static final String UNNAMED_SERIES_NAME = "unnamed_series";

    /**
     * Any instance of Num to determine its Num type.
     */
    protected final transient Num num;

    /**
     * Name of the series
     */
    private final String name;
    /**
     * List of bars
     */
    private final List<Bar> bars;
    /**
     * Begin index of the bar series
     */
    private int seriesBeginIndex;
    /**
     * End index of the bar series
     */
    private int seriesEndIndex;
    /**
     * Maximum number of bars for the bar series
     */
    private int maximumBarCount = Integer.MAX_VALUE;
    /**
     * Number of removed bars
     */
    private int removedBarsCount = 0;
    /**
     * True if the current series is constrained (i.e. its indexes cannot change),
     * false otherwise
     */
    private final boolean constrained;

    /**
     * Constructor of an unnamed series.
     */
    public BaseBarSeries() {
        this(UNNAMED_SERIES_NAME);
    }

    /**
     * Constructor.
     *
     * @param name the name of the series
     */
    public BaseBarSeries(String name) {
        this(name, new ArrayList<>());
    }

    /**
     * Constructor of an unnamed series.
     *
     * @param bars the list of bars of the series
     */
    public BaseBarSeries(List<Bar> bars) {
        this(UNNAMED_SERIES_NAME, bars);
    }

    /**
     * Constructor.
     *
     * @param name the name of the series
     * @param bars the list of bars of the series
     */
    public BaseBarSeries(String name, List<Bar> bars) {
        this(name, bars, 0, bars.size() - 1, false);
    }

    /**
     * Constructor.
<<<<<<< HEAD
     *
     * @param name        the name of the series
     * @param numFunction a {@link Function} to convert a {@link Number} to a
     *                    {@link Num Num implementation}
=======
     * 
     * @param name the name of the series
     * @param num  any instance of Num to determine its Num function; with this, we
     *             can convert a {@link Number} to a {@link Num Num implementation}
>>>>>>> b6547e70
     */
    public BaseBarSeries(String name, Num num) {
        this(name, new ArrayList<>(), num);
    }

    /**
     * Constructor.
     *
     * @param name the name of the series
     * @param bars the list of bars of the series
     * @param num  any instance of Num to determine its Num function; with this, we
     *             can convert a {@link Number} to a {@link Num Num implementation}
     */
    public BaseBarSeries(String name, List<Bar> bars, Num num) {
        this(name, bars, 0, bars.size() - 1, false, num);
    }

    /**
     * Constructor.
     * <p/>
     * Creates a BaseBarSeries with default {@link DecimalNum} as type for the data
     * and all operations on it
     *
     * @param name             the name of the series
     * @param bars             the list of bars of the series
     * @param seriesBeginIndex the begin index (inclusive) of the bar series
     * @param seriesEndIndex   the end index (inclusive) of the bar series
     * @param constrained      true to constrain the bar series (i.e. indexes cannot
     *                         change), false otherwise
     */
    private BaseBarSeries(String name, List<Bar> bars, int seriesBeginIndex, int seriesEndIndex, boolean constrained) {
        this(name, bars, seriesBeginIndex, seriesEndIndex, constrained, DecimalNum.ZERO);
    }

    /**
     * Constructor.
     *
     * @param name             the name of the series
     * @param bars             the list of bars of the series
     * @param seriesBeginIndex the begin index (inclusive) of the bar series
     * @param seriesEndIndex   the end index (inclusive) of the bar series
     * @param constrained      true to constrain the bar series (i.e. indexes cannot
     *                         change), false otherwise
     * @param num              any instance of Num to determine its Num function;
     *                         with this, we can convert a {@link Number} to a
     *                         {@link Num Num implementation}
     */
    BaseBarSeries(String name, List<Bar> bars, int seriesBeginIndex, int seriesEndIndex, boolean constrained, Num num) {
        this.name = name;

        this.bars = bars;
        if (bars.isEmpty()) {
            // Bar list empty
            this.seriesBeginIndex = -1;
            this.seriesEndIndex = -1;
            this.constrained = false;
            this.num = num;
            return;
        }
        // Bar list not empty: take Function of first bar
        this.num = bars.get(0).getClosePrice();
        // Bar list not empty: checking num types
        if (!checkBars(bars)) {
            throw new IllegalArgumentException(String.format(
                    "Num implementation of bars: %s" + " does not match to Num implementation of bar series: %s",
                    bars.get(0).getClosePrice().getClass(), num.function()));
        }
        // Bar list not empty: checking indexes
        if (seriesEndIndex < seriesBeginIndex - 1) {
            throw new IllegalArgumentException("End index must be >= to begin index - 1");
        }
        if (seriesEndIndex >= bars.size()) {
            throw new IllegalArgumentException("End index must be < to the bar list size");
        }
        this.seriesBeginIndex = seriesBeginIndex;
        this.seriesEndIndex = seriesEndIndex;
        this.constrained = constrained;
    }

    /**
     * Cuts a list of bars into a new list of bars that is a subset of it
     *
     * @param bars       the list of {@link Bar bars}
     * @param startIndex start index of the subset
     * @param endIndex   end index of the subset
     * @return a new list of bars with tick from startIndex (inclusive) to endIndex
     *         (exclusive)
     */
    private static List<Bar> cut(List<Bar> bars, final int startIndex, final int endIndex) {
        return new ArrayList<>(bars.subList(startIndex, endIndex));
    }

    /**
     * @param series a bar series
     * @param index  an out of bounds bar index
     * @return a message for an OutOfBoundsException
     */
    private static String buildOutOfBoundsMessage(BaseBarSeries series, int index) {
        return String.format("Size of series: %s bars, %s bars removed, index = %s", series.bars.size(),
                series.removedBarsCount, index);
    }

    /**
     * Returns a new BaseBarSeries that is a subset of this BaseBarSeries. The new
     * series holds a copy of all {@link Bar bars} between <tt>startIndex</tt>
     * (inclusive) and <tt>endIndex</tt> (exclusive) of this BaseBarSeries. The
     * indices of this BaseBarSeries and the new subset BaseBarSeries can be
     * different. I. e. index 0 of the new BaseBarSeries will be index
     * <tt>startIndex</tt> of this BaseBarSeries. If <tt>startIndex</tt> <
     * this.seriesBeginIndex the new BaseBarSeries will start with the first
     * available Bar of this BaseBarSeries. If <tt>endIndex</tt> >
     * this.seriesEndIndex+1 the new BaseBarSeries will end at the last available
     * Bar of this BaseBarSeries
     *
     * @param startIndex the startIndex (inclusive)
     * @param endIndex   the endIndex (exclusive)
     * @return a new BarSeries with Bars from startIndex to endIndex-1
     * @throws IllegalArgumentException if endIndex <= startIndex or startIndex < 0
     */
    @Override
    public BaseBarSeries getSubSeries(int startIndex, int endIndex) {
        if (startIndex < 0) {
            throw new IllegalArgumentException(String.format("the startIndex: %s must not be negative", startIndex));
        }
        if (startIndex >= endIndex) {
            throw new IllegalArgumentException(
                    String.format("the endIndex: %s must be greater than startIndex: %s", endIndex, startIndex));
        }
        if (!bars.isEmpty()) {
            int start = Math.max(startIndex - getRemovedBarsCount(), this.getBeginIndex());
            int end = Math.min(endIndex - getRemovedBarsCount(), this.getEndIndex() + 1);
            return new BaseBarSeries(getName(), cut(bars, start, end), num);
        }
        return new BaseBarSeries(name, num);

    }

    @Override
    public Num num() {
        return num;
    }

    /**
     * Checks if all {@link Bar bars} of a list fits to the {@link Num NumFunction}
     * used by this bar series.
     *
     * @param bars a List of Bar objects.
     * @return false if a Num implementation of at least one Bar does not fit.
     */
    private boolean checkBars(List<Bar> bars) {
        for (Bar bar : bars) {
            if (!checkBar(bar)) {
                return false;
            }
        }
        return true;
    }

    /**
     * Checks if the {@link Num} implementation of a {@link Bar} fits to the
     * NumFunction used by bar series.
     *
     * @param bar a Bar object.
     * @return false if another Num implementation is used than by this bar series.
     * @see Num
     * @see Bar
     * @see #addBar(Duration, ZonedDateTime)
     */
    private boolean checkBar(Bar bar) {
        if (bar.getClosePrice() == null) {
            return true; // bar has not been initialized with data (uses deprecated constructor)
        }
        // all other constructors initialize at least the close price, check if Num
        // implementation fits to numFunction
        Class<? extends Num> f = one().getClass();
        return f == bar.getClosePrice().getClass() || bar.getClosePrice().equals(NaN);
    }

    @Override
    public String getName() {
        return name;
    }

    @Override
    public Bar getBar(int i) {
        int innerIndex = i - removedBarsCount;
        if (innerIndex < 0) {
            if (i < 0) {
                // Cannot return the i-th bar if i < 0
                throw new IndexOutOfBoundsException(buildOutOfBoundsMessage(this, i));
            }
            if (log.isTraceEnabled()) {
                log.trace("Bar series `{}` ({} bars): bar {} already removed, use {}-th instead", name, bars.size(), i,
                        removedBarsCount);
            }
            if (bars.isEmpty()) {
                throw new IndexOutOfBoundsException(buildOutOfBoundsMessage(this, removedBarsCount));
            }
            innerIndex = 0;
        } else if (innerIndex >= bars.size()) {
            // Cannot return the n-th bar if n >= bars.size()
            throw new IndexOutOfBoundsException(buildOutOfBoundsMessage(this, i));
        }
        return bars.get(innerIndex);
    }

    @Override
    public int getBarCount() {
        if (seriesEndIndex < 0) {
            return 0;
        }
        final int startIndex = Math.max(removedBarsCount, seriesBeginIndex);
        return seriesEndIndex - startIndex + 1;
    }

    @Override
    public List<Bar> getBarData() {
        return bars;
    }

    @Override
    public int getBeginIndex() {
        return seriesBeginIndex;
    }

    @Override
    public int getEndIndex() {
        return seriesEndIndex;
    }

    @Override
    public int getMaximumBarCount() {
        return maximumBarCount;
    }

    @Override
    public void setMaximumBarCount(int maximumBarCount) {
        if (constrained) {
            throw new IllegalStateException("Cannot set a maximum bar count on a constrained bar series");
        }
        if (maximumBarCount <= 0) {
            throw new IllegalArgumentException("Maximum bar count must be strictly positive");
        }
        this.maximumBarCount = maximumBarCount;
        removeExceedingBars();
    }

    @Override
    public int getRemovedBarsCount() {
        return removedBarsCount;
    }

    /**
     * @param bar the <code>Bar</code> to be added
     * @apiNote to add bar data directly use #addBar(Duration, ZonedDateTime, Num,
     *          Num, Num, Num, Num)
     * @throws NullPointerException if bar is null
     */
    @Override
    public void addBar(Bar bar, boolean replace) {
        Objects.requireNonNull(bar, "bar must not be null");
        if (!checkBar(bar)) {
            throw new IllegalArgumentException(
                    String.format("Cannot add Bar with data type: %s to series with data" + "type: %s",
                            bar.getClosePrice().getClass(), one().getClass()));
        }
        if (!bars.isEmpty()) {
            if (replace) {
                bars.set(bars.size() - 1, bar);
                return;
            }
            final int lastBarIndex = bars.size() - 1;
            ZonedDateTime seriesEndTime = bars.get(lastBarIndex).getEndTime();
            if (!bar.getEndTime().isAfter(seriesEndTime)) {
                throw new IllegalArgumentException(
                        String.format("Cannot add a bar with end time:%s that is <= to series end time: %s",
                                bar.getEndTime(), seriesEndTime));
            }
        }

        bars.add(bar);
        if (seriesBeginIndex == -1) {
            // Begin index set to 0 only if it wasn't initialized
            seriesBeginIndex = 0;
        }
        seriesEndIndex++;
        removeExceedingBars();
    }

    @Override
    public void addBar(Duration timePeriod, ZonedDateTime endTime) {
        this.addBar(new BaseBar(timePeriod, endTime, function()));
    }

    @Override
    public void addBar(ZonedDateTime endTime, Num openPrice, Num highPrice, Num lowPrice, Num closePrice, Num volume) {
        this.addBar(
                new BaseBar(Duration.ofDays(1), endTime, openPrice, highPrice, lowPrice, closePrice, volume, zero()));
    }

    @Override
    public void addBar(ZonedDateTime endTime, Num openPrice, Num highPrice, Num lowPrice, Num closePrice, Num volume,
            Num amount) {
        this.addBar(
                new BaseBar(Duration.ofDays(1), endTime, openPrice, highPrice, lowPrice, closePrice, volume, amount));
    }

    @Override
    public void addBar(Duration timePeriod, ZonedDateTime endTime, Num openPrice, Num highPrice, Num lowPrice,
            Num closePrice, Num volume) {
        this.addBar(new BaseBar(timePeriod, endTime, openPrice, highPrice, lowPrice, closePrice, volume, zero()));
    }

    @Override
    public void addBar(Duration timePeriod, ZonedDateTime endTime, Num openPrice, Num highPrice, Num lowPrice,
            Num closePrice, Num volume, Num amount) {
        this.addBar(new BaseBar(timePeriod, endTime, openPrice, highPrice, lowPrice, closePrice, volume, amount));
    }

    @Override
    public void addTrade(Number amount, Number price) {
        addTrade(numOf(amount), numOf(price));
    }

    @Override
    public void addTrade(String amount, String price) {
        addTrade(numOf(new BigDecimal(amount)), numOf(new BigDecimal(price)));
    }

    @Override
    public void addTrade(Num tradeVolume, Num tradePrice) {
        getLastBar().addTrade(tradeVolume, tradePrice);
    }

    @Override
    public void addPrice(Num price) {
        getLastBar().addPrice(price);
    }

    /**
     * Removes the N first bars which exceed the maximum bar count.
     */
    private void removeExceedingBars() {
        int barCount = bars.size();
        if (barCount > maximumBarCount) {
            // Removing old bars
            int nbBarsToRemove = barCount - maximumBarCount;
            if (nbBarsToRemove == 1) {
                bars.remove(0);
            } else {
                bars.subList(0, nbBarsToRemove).clear();
            }
            // Updating removed bars count
            removedBarsCount += nbBarsToRemove;
        }
    }

}<|MERGE_RESOLUTION|>--- conflicted
+++ resolved
@@ -127,17 +127,10 @@
 
     /**
      * Constructor.
-<<<<<<< HEAD
-     *
-     * @param name        the name of the series
-     * @param numFunction a {@link Function} to convert a {@link Number} to a
-     *                    {@link Num Num implementation}
-=======
      * 
      * @param name the name of the series
      * @param num  any instance of Num to determine its Num function; with this, we
      *             can convert a {@link Number} to a {@link Num Num implementation}
->>>>>>> b6547e70
      */
     public BaseBarSeries(String name, Num num) {
         this(name, new ArrayList<>(), num);
@@ -458,13 +451,13 @@
     }
 
     @Override
-    public void addTrade(Number amount, Number price) {
-        addTrade(numOf(amount), numOf(price));
-    }
-
-    @Override
-    public void addTrade(String amount, String price) {
-        addTrade(numOf(new BigDecimal(amount)), numOf(new BigDecimal(price)));
+    public void addTrade(Number price, Number amount) {
+        addTrade(numOf(price), numOf(amount));
+    }
+
+    @Override
+    public void addTrade(String price, String amount) {
+        addTrade(numOf(new BigDecimal(price)), numOf(new BigDecimal(amount)));
     }
 
     @Override
