/**
 * The MIT License (MIT)
 *
 * Copyright (c) 2017-2022 Ta4j Organization & respective
 * authors (see AUTHORS)
 *
 * Permission is hereby granted, free of charge, to any person obtaining a copy of
 * this software and associated documentation files (the "Software"), to deal in
 * the Software without restriction, including without limitation the rights to
 * use, copy, modify, merge, publish, distribute, sublicense, and/or sell copies of
 * the Software, and to permit persons to whom the Software is furnished to do so,
 * subject to the following conditions:
 *
 * The above copyright notice and this permission notice shall be included in all
 * copies or substantial portions of the Software.
 *
 * THE SOFTWARE IS PROVIDED "AS IS", WITHOUT WARRANTY OF ANY KIND, EXPRESS OR
 * IMPLIED, INCLUDING BUT NOT LIMITED TO THE WARRANTIES OF MERCHANTABILITY, FITNESS
 * FOR A PARTICULAR PURPOSE AND NONINFRINGEMENT. IN NO EVENT SHALL THE AUTHORS OR
 * COPYRIGHT HOLDERS BE LIABLE FOR ANY CLAIM, DAMAGES OR OTHER LIABILITY, WHETHER
 * IN AN ACTION OF CONTRACT, TORT OR OTHERWISE, ARISING FROM, OUT OF OR IN
 * CONNECTION WITH THE SOFTWARE OR THE USE OR OTHER DEALINGS IN THE SOFTWARE.
 */
package org.ta4j.core.indicators;

import com.github.benmanes.caffeine.cache.Cache;
import com.github.benmanes.caffeine.cache.Caffeine;
import org.ta4j.core.Bar;
import org.ta4j.core.BarSeries;
import org.ta4j.core.Indicator;

import java.time.ZonedDateTime;

/**
 * Cached {@link Indicator indicator}.
 *
 * <p>
 * Caches the calculated results of the indicator to avoid calculating the same
 * index of the indicator twice. The caching drastically speeds up access to
 * indicator values. Caching is especially recommended when indicators calculate
 * their values based on the values of other indicators. Such nested indicators
 * can call {@link #getValue(int)} multiple times without the need to
 * {@link #calculate(int)} again.
 */
public abstract class CachedIndicator<T> extends AbstractIndicator<T> {

<<<<<<< HEAD
    private final Cache<ZonedDateTime, T> cache;
=======
    /**
     * List of cached results.
     */
    private final List<T> results;
>>>>>>> 6e961d13

    /**
     * Should always be the index of the last (calculated) result in
     * {@link #results}.
     */
    protected int highestResultIndex = -1;

    /**
     * Constructor.
     *
     * @param series the related bar series
     */
    protected CachedIndicator(BarSeries series) {
        super(series);
        cache = Caffeine.newBuilder().maximumSize(series.getMaximumBarCount()).build();
    }

    /**
     * Constructor.
     *
     * @param indicator a related indicator (with a bar series)
     */
    protected CachedIndicator(Indicator<?> indicator) {
        this(indicator.getBarSeries());
    }

    /**
     * @param index the bar index
     * @return the value of the indicator
     */
    protected abstract T calculate(int index);

    @Override
    public T getValue(final int index) {
        final BarSeries series = getBarSeries();
        if (series == null || index >= series.getEndIndex()) {
            // Don't cache result if last bar or no available bar
            return calculate(index);
        }

<<<<<<< HEAD
        if (index < series.getBeginIndex()) {
            return calculate(0); // strange behaviour of old CachedIndicator
=======
    /**
     * Increases the size of the cached results buffer.
     *
     * @param index     the index to increase length to
     * @param maxLength the maximum length of the results buffer
     */
    private void increaseLengthTo(int index, int maxLength) {
        if (highestResultIndex > -1) {
            int newResultsCount = Math.min(index - highestResultIndex, maxLength);
            if (newResultsCount == maxLength) {
                results.clear();
                results.addAll(Collections.nCopies(maxLength, null));
            } else if (newResultsCount > 0) {
                results.addAll(Collections.nCopies(newResultsCount, null));
                removeExceedingResults(maxLength);
            }
        } else {
            // First use of cache
            assert results.isEmpty() : "Cache results list should be empty";
            results.addAll(Collections.nCopies(Math.min(index + 1, maxLength), null));
>>>>>>> 6e961d13
        }

        final Bar bar = series.getBar(index);
        T result = cache.getIfPresent(bar.getEndTime());
        if (result == null) {
            result = calculate(index);
            cache.put(bar.getEndTime(), result);
        }
        return result;
    }
}<|MERGE_RESOLUTION|>--- conflicted
+++ resolved
@@ -44,21 +44,6 @@
  */
 public abstract class CachedIndicator<T> extends AbstractIndicator<T> {
 
-<<<<<<< HEAD
-    private final Cache<ZonedDateTime, T> cache;
-=======
-    /**
-     * List of cached results.
-     */
-    private final List<T> results;
->>>>>>> 6e961d13
-
-    /**
-     * Should always be the index of the last (calculated) result in
-     * {@link #results}.
-     */
-    protected int highestResultIndex = -1;
-
     /**
      * Constructor.
      *
@@ -92,31 +77,8 @@
             return calculate(index);
         }
 
-<<<<<<< HEAD
         if (index < series.getBeginIndex()) {
-            return calculate(0); // strange behaviour of old CachedIndicator
-=======
-    /**
-     * Increases the size of the cached results buffer.
-     *
-     * @param index     the index to increase length to
-     * @param maxLength the maximum length of the results buffer
-     */
-    private void increaseLengthTo(int index, int maxLength) {
-        if (highestResultIndex > -1) {
-            int newResultsCount = Math.min(index - highestResultIndex, maxLength);
-            if (newResultsCount == maxLength) {
-                results.clear();
-                results.addAll(Collections.nCopies(maxLength, null));
-            } else if (newResultsCount > 0) {
-                results.addAll(Collections.nCopies(newResultsCount, null));
-                removeExceedingResults(maxLength);
-            }
-        } else {
-            // First use of cache
-            assert results.isEmpty() : "Cache results list should be empty";
-            results.addAll(Collections.nCopies(Math.min(index + 1, maxLength), null));
->>>>>>> 6e961d13
+            return calculate(0);
         }
 
         final Bar bar = series.getBar(index);
