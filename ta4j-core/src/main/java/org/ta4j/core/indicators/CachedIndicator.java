--- conflicted
+++ resolved
@@ -47,18 +47,7 @@
  */
 public abstract class CachedIndicator<T> extends AbstractIndicator<T> {
 
-<<<<<<< HEAD
     private final Cache<ZonedDateTime, T> cache;
-=======
-    /** List of cached results. */
-    private final List<T> results;
-
-    /**
-     * Should always be the index of the last (calculated) result in
-     * {@link #results}.
-     */
-    protected int highestResultIndex = -1;
->>>>>>> 5429f446
 
     /**
      * Constructor.
@@ -67,12 +56,7 @@
      */
     protected CachedIndicator(BarSeries series) {
         super(series);
-<<<<<<< HEAD
         cache = Caffeine.newBuilder().maximumSize(series.getMaximumBarCount()).build();
-=======
-        int limit = series.getMaximumBarCount();
-        this.results = limit == Integer.MAX_VALUE ? new ArrayList<>() : new ArrayList<>(limit);
->>>>>>> 5429f446
     }
 
     /**
@@ -91,25 +75,11 @@
     protected abstract T calculate(int index);
 
     @Override
-<<<<<<< HEAD
     public T getValue(final int index) {
         final BarSeries series = getBarSeries();
         if (series == null || index >= series.getEndIndex()) {
             // Don't cache result if last bar or no available bar
             return calculate(index);
-=======
-    public synchronized T getValue(int index) {
-        BarSeries series = getBarSeries();
-        if (series == null) {
-            // Series is null; the indicator doesn't need cache.
-            // (e.g. simple computation of the value)
-            // --> Calculating the value
-            T result = calculate(index);
-            if (log.isTraceEnabled()) {
-                log.trace("{}({}): {}", this, index, result);
-            }
-            return result;
->>>>>>> 5429f446
         }
 
         if (index < series.getBeginIndex()) {
