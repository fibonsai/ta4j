--- conflicted
+++ resolved
@@ -25,11 +25,9 @@
 
 import static org.ta4j.core.num.NaN.NaN;
 
-import java.time.ZonedDateTime;
 import java.util.HashMap;
 import java.util.Map;
 
-import org.ta4j.core.Bar;
 import org.ta4j.core.BarSeries;
 import org.ta4j.core.indicators.helpers.HighPriceIndicator;
 import org.ta4j.core.indicators.helpers.HighestValueIndicator;
@@ -48,16 +46,6 @@
  */
 public class ParabolicSarIndicator extends RecursiveCachedIndicator<Num> {
 
-<<<<<<< HEAD
-    private final Map<ZonedDateTime, Boolean> isUpTrendMap = new HashMap<>();
-    private final Map<ZonedDateTime, Num> lastExtreme = new HashMap<>();
-    private final Map<ZonedDateTime, Num> lastAf = new HashMap<>();
-    private final Num maxAcceleration;
-    private final Num accelerationIncrement;
-    private final Num accelerationStart;
-    private final LowPriceIndicator lowPriceIndicator;
-    private final HighPriceIndicator highPriceIndicator;
-=======
     private final LowPriceIndicator lowPriceIndicator;
     private final HighPriceIndicator highPriceIndicator;
 
@@ -68,11 +56,10 @@
     private final Map<Integer, Boolean> isUpTrendMap = new HashMap<>();
     private final Map<Integer, Num> lastExtreme = new HashMap<>();
     private final Map<Integer, Num> lastAf = new HashMap<>();
->>>>>>> 5429f446
 
     /**
      * Constructor with:
-     * 
+     *
      * <ul>
      * <li>{@code aF} = 0.02
      * <li>{@code maxA} = 0.2
@@ -115,50 +102,68 @@
 
     @Override
     protected Num calculate(int index) {
+        lastExtreme.clear();
+        lastAf.clear();
+        isUpTrendMap.clear();
+
+        // Caching of this indicator value calculation is essential for performance!
+        //
+        // clear the maps and recalculate the values for start to index
+        // the internal calculations until the previous index will fill the
+        // required maps for the acceleration factor, the trend direction and the
+        // last extreme value
+        for(int i = getBarSeries().getBeginIndex(); i < index; i++) {
+             calculateInternal(i);
+        }
+
+        return calculateInternal(index);
+
+    }
+
+    private Num calculateInternal(int index) {
         Num sar = NaN;
         boolean is_up_trend;
-        final Bar currentBar = getBarSeries().getBar(index);
+
         if (index == getBarSeries().getBeginIndex()) {
-            lastExtreme.put(currentBar.getEndTime(), currentBar.getClosePrice());
-            lastAf.put(currentBar.getEndTime(), zero());
-            isUpTrendMap.put(currentBar.getEndTime(), false);
+            lastExtreme.put(index, getBarSeries().getBar(index).getClosePrice());
+            lastAf.put(index, zero());
+            isUpTrendMap.put(index, false);
             return sar; // no trend detection possible for the first value
         } else if (index == getBarSeries().getBeginIndex() + 1) {// start trend detection
-
-            is_up_trend = getBarSeries().getBar(index - 1).getClosePrice().isLessThan(currentBar.getClosePrice());
-
-            lastAf.put(currentBar.getEndTime(), accelerationStart);
-            isUpTrendMap.put(currentBar.getEndTime(), is_up_trend);
+            is_up_trend = getBarSeries().getBar(index - 1)
+                    .getClosePrice()
+                    .isLessThan(getBarSeries().getBar(index).getClosePrice());
+
+            lastAf.put(index, accelerationStart);
+            isUpTrendMap.put(index, is_up_trend);
             if (is_up_trend) { // up trend
                 sar = new LowestValueIndicator(lowPriceIndicator, 2).getValue(index - 1); // put the lowest low value of
-                                                                                          // two
-                lastExtreme.put(currentBar.getEndTime(),
-                        new HighestValueIndicator(highPriceIndicator, 2).getValue(index - 1));
+                // two
+                lastExtreme.put(index, new HighestValueIndicator(highPriceIndicator, 2).getValue(index - 1));
             } else { // down trend
                 sar = new HighestValueIndicator(highPriceIndicator, 2).getValue(index - 1); // put the highest high
-                                                                                            // value of
-                lastExtreme.put(currentBar.getEndTime(),
-                        new LowestValueIndicator(lowPriceIndicator, 2).getValue(index - 1));
+                // value of
+                lastExtreme.put(index, new LowestValueIndicator(lowPriceIndicator, 2).getValue(index - 1));
             }
             return sar;
         }
 
-        final Num priorSar = getValue(index - 1);
-        final Bar priorBar = getBarSeries().getBar(index - 1);
-        is_up_trend = isUpTrendMap.get(priorBar.getEndTime());
-
-        Num currentExtremePoint = lastExtreme.get(priorBar.getEndTime());
+        Num priorSar = getValue(index - 1);
+
+        is_up_trend = isUpTrendMap.get(index - 1);
+
+        Num currentExtremePoint = lastExtreme.get(index - 1);
         Num cur_high = highPriceIndicator.getValue(index);
         Num cur_low = lowPriceIndicator.getValue(index);
-        Num cur_af = lastAf.get(priorBar.getEndTime());
+        Num cur_af = lastAf.get(index - 1);
         sar = priorSar.plus(cur_af.multipliedBy((currentExtremePoint.minus(priorSar))));
 
         if (is_up_trend) { // if up trend
             if (cur_low.isLessThan(sar)) { // check if sar touches the low price
                 sar = currentExtremePoint;
 
-                lastAf.put(currentBar.getEndTime(), accelerationStart);
-                lastExtreme.put(currentBar.getEndTime(), cur_low);
+                lastAf.put(index, accelerationStart);
+                lastExtreme.put(index, cur_low);
                 is_up_trend = false;
 
             } else { // up trend is going on
@@ -166,15 +171,15 @@
                     currentExtremePoint = cur_high;
                     cur_af = incrementAcceleration(index);
                 }
-                lastExtreme.put(currentBar.getEndTime(), currentExtremePoint);
-                lastAf.put(currentBar.getEndTime(), cur_af);
+                lastExtreme.put(index, currentExtremePoint);
+                lastAf.put(index, cur_af);
             }
         } else { // downtrend
             if (cur_high.isGreaterThanOrEqual(sar)) { // check if switch to up trend
                 sar = currentExtremePoint;
 
-                lastAf.put(currentBar.getEndTime(), accelerationStart);
-                lastExtreme.put(currentBar.getEndTime(), cur_high);
+                lastAf.put(index, accelerationStart);
+                lastExtreme.put(index, cur_high);
                 is_up_trend = true;
 
             } else { // down trend io going on
@@ -182,8 +187,8 @@
                     currentExtremePoint = cur_low;
                     cur_af = incrementAcceleration(index);
                 }
-                lastExtreme.put(currentBar.getEndTime(), currentExtremePoint);
-                lastAf.put(currentBar.getEndTime(), cur_af);
+                lastExtreme.put(index, currentExtremePoint);
+                lastAf.put(index, cur_af);
 
             }
         }
@@ -199,7 +204,7 @@
                 sar = highestPriceOfTwoPreviousBars;
             }
         }
-        isUpTrendMap.put(currentBar.getEndTime(), is_up_trend);
+        isUpTrendMap.put(index, is_up_trend);
         return sar;
     }
 
@@ -212,7 +217,7 @@
      * Increments the acceleration factor.
      */
     private Num incrementAcceleration(int index) {
-        Num cur_af = lastAf.get(getBarSeries().getBar(index - 1).getEndTime());
+        Num cur_af = lastAf.get(index - 1);
         cur_af = cur_af.plus(accelerationIncrement);
         if (cur_af.isGreaterThan(maxAcceleration)) {
             cur_af = maxAcceleration;
