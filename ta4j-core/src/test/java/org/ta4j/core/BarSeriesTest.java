--- conflicted
+++ resolved
@@ -338,15 +338,8 @@
     @ParameterizedTest
     @MethodSource("function")
     public void addBarWithEndTimePriorToSeriesEndTimeShouldThrowExceptionTest() {
-<<<<<<< HEAD
-        assertThrows(IllegalArgumentException.class, () -> defaultSeries.addBar(defaultSeries.barBuilder()
-                .endTime(ZonedDateTime.of(2000, 1, 1, 0, 0, 0, 0, ZoneId.systemDefault()))
-                .closePrice(99d)
-                .build()));
-=======
         defaultSeries.addBar(
                 defaultSeries.barBuilder().endTime(Instant.parse("2000-01-01T00:00:00Z")).closePrice(99d).build());
->>>>>>> 08268f52
     }
 
     @ParameterizedTest
@@ -429,30 +422,20 @@
     @MethodSource("function")
     public void wrongBarTypeDoubleTest() {
         var series = new BaseBarSeriesBuilder().withNumFactory(DoubleNumFactory.getInstance()).build();
-<<<<<<< HEAD
-        assertThrows(IllegalArgumentException.class, () -> series.addBar(new BaseBarBuilder().timePeriod(Duration.ofDays(1))
-                .endTime(ZonedDateTime.now())
-=======
         series.addBar(new BaseBarBuilder(numFactory).timePeriod(Duration.ofDays(1))
                 .endTime(Instant.now())
->>>>>>> 08268f52
                 .closePrice(DecimalNumFactory.getInstance().one())
-                .build()));
+                .build());
     }
 
     @ParameterizedTest
     @MethodSource("function")
     public void wrongBarTypeBigDecimalTest() {
         var series = new BaseBarSeriesBuilder().withNumFactory(DecimalNumFactory.getInstance()).build();
-<<<<<<< HEAD
-        assertThrows(IllegalArgumentException.class, () -> series.addBar(new BaseBarBuilder().timePeriod(Duration.ofDays(1))
-                .endTime(ZonedDateTime.now())
-=======
         series.addBar(new BaseBarBuilder(numFactory).timePeriod(Duration.ofDays(1))
                 .endTime(Instant.now())
->>>>>>> 08268f52
                 .closePrice(DoubleNumFactory.getInstance().one())
-                .build()));
+                .build());
     }
 
     @ParameterizedTest
