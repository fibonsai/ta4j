/*
 * The MIT License (MIT)
 *
 * Copyright (c) 2017-2025 Ta4j Organization & respective
 * authors (see AUTHORS)
 *
 * Permission is hereby granted, free of charge, to any person obtaining a copy of
 * this software and associated documentation files (the "Software"), to deal in
 * the Software without restriction, including without limitation the rights to
 * use, copy, modify, merge, publish, distribute, sublicense, and/or sell copies of
 * the Software, and to permit persons to whom the Software is furnished to do so,
 * subject to the following conditions:
 *
 * The above copyright notice and this permission notice shall be included in all
 * copies or substantial portions of the Software.
 *
 * THE SOFTWARE IS PROVIDED "AS IS", WITHOUT WARRANTY OF ANY KIND, EXPRESS OR
 * IMPLIED, INCLUDING BUT NOT LIMITED TO THE WARRANTIES OF MERCHANTABILITY, FITNESS
 * FOR A PARTICULAR PURPOSE AND NONINFRINGEMENT. IN NO EVENT SHALL THE AUTHORS OR
 * COPYRIGHT HOLDERS BE LIABLE FOR ANY CLAIM, DAMAGES OR OTHER LIABILITY, WHETHER
 * IN AN ACTION OF CONTRACT, TORT OR OTHERWISE, ARISING FROM, OUT OF OR IN
 * CONNECTION WITH THE SOFTWARE OR THE USE OR OTHER DEALINGS IN THE SOFTWARE.
 */
package org.ta4j.core.criteria;

import static org.junit.Assert.assertFalse;
import static org.junit.Assert.assertTrue;
import static org.ta4j.core.TestUtils.assertNumEquals;

import org.junit.Before;
import org.junit.Test;
import org.ta4j.core.AnalysisCriterion;
import org.ta4j.core.BaseTradingRecord;
import org.ta4j.core.Position;
import org.ta4j.core.Trade;
import org.ta4j.core.TradingRecord;
import org.ta4j.core.mocks.MockBarSeriesBuilder;
import org.ta4j.core.num.NaN;
import org.ta4j.core.num.Num;
import org.ta4j.core.num.NumFactory;

public class ReturnOverMaxDrawdownCriterionTest extends AbstractCriterionTest {

    private AnalysisCriterion returnOverMaxDrawDown;

    public ReturnOverMaxDrawdownCriterionTest(NumFactory numFactory) {
        super(params -> new ReturnOverMaxDrawdownCriterion(), numFactory);
    }

    @Before
    public void setUp() {
        this.returnOverMaxDrawDown = getCriterion();
    }

    @Test
    public void rewardRiskRatioCriterion() {
        var series = new MockBarSeriesBuilder().withNumFactory(numFactory)
                .withData(100, 105, 95, 100, 90, 95, 80, 120)
                .build();
        var tradingRecord = new BaseTradingRecord(Trade.buyAt(0, series), Trade.sellAt(1, series),
                Trade.buyAt(2, series), Trade.sellAt(4, series), Trade.buyAt(5, series), Trade.sellAt(7, series));

<<<<<<< HEAD
        var totalProfit = (105d / 100) * (90d / 95d) * (120d / 95);
        var peak = (105d / 100) * (100d / 95);
        var low = (105d / 100) * (90d / 95) * (80d / 95);

        var result = returnOverMaxDrawDown.calculate(series, tradingRecord);
=======
        double totalProfit = (105d / 100) * (90d / 95d) * (120d / 95) - 1;
        double peak = (105d / 100) * (100d / 95);
        double low = (105d / 100) * (90d / 95) * (80d / 95);
>>>>>>> 001c1b4a

        assertNumEquals(totalProfit / ((peak - low) / peak), result);
    }

    @Test
    public void rewardRiskRatioCriterionOnlyWithGain() {
        var series = new MockBarSeriesBuilder().withNumFactory(numFactory).withData(1, 2, 3, 6, 8, 20, 3).build();
        TradingRecord tradingRecord = new BaseTradingRecord(Trade.buyAt(0, series), Trade.sellAt(1, series),
                Trade.buyAt(2, series), Trade.sellAt(5, series));

        var result = returnOverMaxDrawDown.calculate(series, tradingRecord);

        assertNumEquals(2d * (20d / 3d), result);
    }

    @Test
    public void rewardRiskRatioCriterionWithNoPositions() {
        var series = new MockBarSeriesBuilder().withNumFactory(numFactory).withData(1, 2, 3, 6, 8, 20, 3).build();

        var result = returnOverMaxDrawDown.calculate(series, new BaseTradingRecord());

        assertNumEquals(0, result);
    }

    @Test
    public void withOnePosition() {
        var series = new MockBarSeriesBuilder().withNumFactory(numFactory)
                .withData(100, 95, 95, 100, 90, 95, 80, 120)
                .build();
        var position = new Position(Trade.buyAt(0, series), Trade.sellAt(1, series));
        var ratioCriterion = getCriterion();

        var result = ratioCriterion.calculate(series, position);

        assertNumEquals((95d / 100) / ((1d - 0.95d)), result);
    }

    @Test
    public void betterThan() {
        var criterion = getCriterion();
        assertTrue(criterion.betterThan(numOf(3.5), numOf(2.2)));
        assertFalse(criterion.betterThan(numOf(1.5), numOf(2.7)));
    }

    @Test
    public void testNoDrawDownForTradingRecord() {
        var series = new MockBarSeriesBuilder().withNumFactory(numFactory)
                .withData(100, 105, 95, 100, 90, 95, 80, 120)
                .build();
        var tradingRecord = new BaseTradingRecord(Trade.buyAt(0, series), Trade.sellAt(1, series),
                Trade.buyAt(2, series), Trade.sellAt(3, series));

        var result = returnOverMaxDrawDown.calculate(series, tradingRecord);

        assertNumEquals((105d / 100d) * (100d / 95d), result);
    }

    @Test
    public void testNoDrawDownForPosition() {
        var series = new MockBarSeriesBuilder().withNumFactory(numFactory)
                .withData(100, 105, 95, 100, 90, 95, 80, 120)
                .build();
        var position = new Position(Trade.buyAt(0, series), Trade.sellAt(1, series));

        var result = returnOverMaxDrawDown.calculate(series, position);

        assertNumEquals(105d / 100d, result);
    }

    @Test
    public void testNoDrawDownForOpenPosition() {
        var series = new MockBarSeriesBuilder().withNumFactory(numFactory)
                .withData(100, 105, 95, 100, 90, 95, 80, 120)
                .build();
        var position = new Position();
        position.operate(0, numFactory.hundred(), numFactory.one());

        var result = returnOverMaxDrawDown.calculate(series, position);

        assertNumEquals(0, result);
    }

}<|MERGE_RESOLUTION|>--- conflicted
+++ resolved
@@ -60,17 +60,11 @@
         var tradingRecord = new BaseTradingRecord(Trade.buyAt(0, series), Trade.sellAt(1, series),
                 Trade.buyAt(2, series), Trade.sellAt(4, series), Trade.buyAt(5, series), Trade.sellAt(7, series));
 
-<<<<<<< HEAD
-        var totalProfit = (105d / 100) * (90d / 95d) * (120d / 95);
+        var totalProfit = (105d / 100) * (90d / 95d) * (120d / 95) - 1;
         var peak = (105d / 100) * (100d / 95);
         var low = (105d / 100) * (90d / 95) * (80d / 95);
 
         var result = returnOverMaxDrawDown.calculate(series, tradingRecord);
-=======
-        double totalProfit = (105d / 100) * (90d / 95d) * (120d / 95) - 1;
-        double peak = (105d / 100) * (100d / 95);
-        double low = (105d / 100) * (90d / 95) * (80d / 95);
->>>>>>> 001c1b4a
 
         assertNumEquals(totalProfit / ((peak - low) / peak), result);
     }
