/*
  The MIT License (MIT)

  Copyright (c) 2014-2017 Marc de Verdelhan & respective authors (see AUTHORS)

  Permission is hereby granted, free of charge, to any person obtaining a copy of
  this software and associated documentation files (the "Software"), to deal in
  the Software without restriction, including without limitation the rights to
  use, copy, modify, merge, publish, distribute, sublicense, and/or sell copies of
  the Software, and to permit persons to whom the Software is furnished to do so,
  subject to the following conditions:

  The above copyright notice and this permission notice shall be included in all
  copies or substantial portions of the Software.

  THE SOFTWARE IS PROVIDED "AS IS", WITHOUT WARRANTY OF ANY KIND, EXPRESS OR
  IMPLIED, INCLUDING BUT NOT LIMITED TO THE WARRANTIES OF MERCHANTABILITY, FITNESS
  FOR A PARTICULAR PURPOSE AND NONINFRINGEMENT. IN NO EVENT SHALL THE AUTHORS OR
  COPYRIGHT HOLDERS BE LIABLE FOR ANY CLAIM, DAMAGES OR OTHER LIABILITY, WHETHER
  IN AN ACTION OF CONTRACT, TORT OR OTHERWISE, ARISING FROM, OUT OF OR IN
  CONNECTION WITH THE SOFTWARE OR THE USE OR OTHER DEALINGS IN THE SOFTWARE.
 */
package org.ta4j.core.indicators;

import java.util.ArrayList;
import java.util.List;
import org.junit.Before;
import org.junit.Test;
<<<<<<< HEAD
import org.ta4j.core.Bar;
=======
import static org.ta4j.core.TATestsUtils.assertDecimalEquals;
import org.ta4j.core.Tick;
>>>>>>> 4b988283
import org.ta4j.core.TimeSeries;
import org.ta4j.core.mocks.MockBar;
import org.ta4j.core.mocks.MockTimeSeries;

/**
 * The Class RandomWalkIndexLowIndicatorTest.
 */
public class RandomWalkIndexLowIndicatorTest {

    protected TimeSeries data;

    @Before
    public void setUp() {
<<<<<<< HEAD

        List<Bar> bars = new ArrayList<Bar>();
        bars.add(new MockBar(44.98, 45.05, 45.17, 44.96));
        bars.add(new MockBar(45.05, 45.10, 45.15, 44.99));
        bars.add(new MockBar(45.11, 45.19, 45.32, 45.11));
        bars.add(new MockBar(45.19, 45.14, 45.25, 45.04));
        bars.add(new MockBar(45.12, 45.15, 45.20, 45.10));
        bars.add(new MockBar(45.15, 45.14, 45.20, 45.10));
        bars.add(new MockBar(45.13, 45.10, 45.16, 45.07));
        bars.add(new MockBar(45.12, 45.15, 45.22, 45.10));
        bars.add(new MockBar(45.15, 45.22, 45.27, 45.14));
        bars.add(new MockBar(45.24, 45.43, 45.45, 45.20));
        bars.add(new MockBar(45.43, 45.44, 45.50, 45.39));
        bars.add(new MockBar(45.43, 45.55, 45.60, 45.35));
        bars.add(new MockBar(45.58, 45.55, 45.61, 45.39));
        bars.add(new MockBar(45.45, 45.01, 45.55, 44.80));
        bars.add(new MockBar(45.03, 44.23, 45.04, 44.17));
        bars.add(new MockBar(44.23, 43.95, 44.29, 43.81));
        bars.add(new MockBar(43.91, 43.08, 43.99, 43.08));
        bars.add(new MockBar(43.07, 43.55, 43.65, 43.06));
        bars.add(new MockBar(43.56, 43.95, 43.99, 43.53));
        bars.add(new MockBar(43.93, 44.47, 44.58, 43.93));
        data = new MockTimeSeries(bars);
=======
        List<Tick> ticks = new ArrayList<>();
        ticks.add(new MockTick(44.98, 45.05, 45.17, 44.96));
        ticks.add(new MockTick(45.05, 45.10, 45.15, 44.99));
        ticks.add(new MockTick(45.11, 45.19, 45.32, 45.11));
        ticks.add(new MockTick(45.19, 45.14, 45.25, 45.04));
        ticks.add(new MockTick(45.12, 45.15, 45.20, 45.10));
        ticks.add(new MockTick(45.15, 45.14, 45.20, 45.10));
        ticks.add(new MockTick(45.13, 45.10, 45.16, 45.07));
        ticks.add(new MockTick(45.12, 45.15, 45.22, 45.10));
        ticks.add(new MockTick(45.15, 45.22, 45.27, 45.14));
        ticks.add(new MockTick(45.24, 45.43, 45.45, 45.20));
        ticks.add(new MockTick(45.43, 45.44, 45.50, 45.39));
        ticks.add(new MockTick(45.43, 45.55, 45.60, 45.35));
        ticks.add(new MockTick(45.58, 45.55, 45.61, 45.39));
        ticks.add(new MockTick(45.45, 45.01, 45.55, 44.80));
        ticks.add(new MockTick(45.03, 44.23, 45.04, 44.17));
        ticks.add(new MockTick(44.23, 43.95, 44.29, 43.81));
        ticks.add(new MockTick(43.91, 43.08, 43.99, 43.08));
        ticks.add(new MockTick(43.07, 43.55, 43.65, 43.06));
        ticks.add(new MockTick(43.56, 43.95, 43.99, 43.53));
        ticks.add(new MockTick(43.93, 44.47, 44.58, 43.93));
        data = new MockTimeSeries(ticks);
>>>>>>> 4b988283
    }

    @Test
    public void randomWalkIndexLow() {
        RandomWalkIndexLowIndicator rwil = new RandomWalkIndexLowIndicator(data, 5);

<<<<<<< HEAD
        assertDecimalEquals(rwil.getValue(6), 0.0997);
        assertDecimalEquals(rwil.getValue(7), 0.3162);
        assertDecimalEquals(rwil.getValue(8), 0.1789);
=======
        assertDecimalEquals(rwil.getValue(6), 0.2355);
        assertDecimalEquals(rwil.getValue(7), 0.6762);
        assertDecimalEquals(rwil.getValue(8), 0.3454);
>>>>>>> 4b988283
        assertDecimalEquals(rwil.getValue(9), 0.0000);
        assertDecimalEquals(rwil.getValue(10), -0.5548);
        assertDecimalEquals(rwil.getValue(11), -0.4925);
        assertDecimalEquals(rwil.getValue(12), -0.4177);
        assertDecimalEquals(rwil.getValue(13), 0.7110);
        assertDecimalEquals(rwil.getValue(14), 1.3945);
        assertDecimalEquals(rwil.getValue(15), 1.7809);
        assertDecimalEquals(rwil.getValue(16), 2.1609);
        assertDecimalEquals(rwil.getValue(17), 2.1307);
        assertDecimalEquals(rwil.getValue(18), 1.7366);
    }
}<|MERGE_RESOLUTION|>--- conflicted
+++ resolved
@@ -26,12 +26,9 @@
 import java.util.List;
 import org.junit.Before;
 import org.junit.Test;
-<<<<<<< HEAD
 import org.ta4j.core.Bar;
-=======
 import static org.ta4j.core.TATestsUtils.assertDecimalEquals;
-import org.ta4j.core.Tick;
->>>>>>> 4b988283
+
 import org.ta4j.core.TimeSeries;
 import org.ta4j.core.mocks.MockBar;
 import org.ta4j.core.mocks.MockTimeSeries;
@@ -45,7 +42,6 @@
 
     @Before
     public void setUp() {
-<<<<<<< HEAD
 
         List<Bar> bars = new ArrayList<Bar>();
         bars.add(new MockBar(44.98, 45.05, 45.17, 44.96));
@@ -69,45 +65,15 @@
         bars.add(new MockBar(43.56, 43.95, 43.99, 43.53));
         bars.add(new MockBar(43.93, 44.47, 44.58, 43.93));
         data = new MockTimeSeries(bars);
-=======
-        List<Tick> ticks = new ArrayList<>();
-        ticks.add(new MockTick(44.98, 45.05, 45.17, 44.96));
-        ticks.add(new MockTick(45.05, 45.10, 45.15, 44.99));
-        ticks.add(new MockTick(45.11, 45.19, 45.32, 45.11));
-        ticks.add(new MockTick(45.19, 45.14, 45.25, 45.04));
-        ticks.add(new MockTick(45.12, 45.15, 45.20, 45.10));
-        ticks.add(new MockTick(45.15, 45.14, 45.20, 45.10));
-        ticks.add(new MockTick(45.13, 45.10, 45.16, 45.07));
-        ticks.add(new MockTick(45.12, 45.15, 45.22, 45.10));
-        ticks.add(new MockTick(45.15, 45.22, 45.27, 45.14));
-        ticks.add(new MockTick(45.24, 45.43, 45.45, 45.20));
-        ticks.add(new MockTick(45.43, 45.44, 45.50, 45.39));
-        ticks.add(new MockTick(45.43, 45.55, 45.60, 45.35));
-        ticks.add(new MockTick(45.58, 45.55, 45.61, 45.39));
-        ticks.add(new MockTick(45.45, 45.01, 45.55, 44.80));
-        ticks.add(new MockTick(45.03, 44.23, 45.04, 44.17));
-        ticks.add(new MockTick(44.23, 43.95, 44.29, 43.81));
-        ticks.add(new MockTick(43.91, 43.08, 43.99, 43.08));
-        ticks.add(new MockTick(43.07, 43.55, 43.65, 43.06));
-        ticks.add(new MockTick(43.56, 43.95, 43.99, 43.53));
-        ticks.add(new MockTick(43.93, 44.47, 44.58, 43.93));
-        data = new MockTimeSeries(ticks);
->>>>>>> 4b988283
     }
 
     @Test
     public void randomWalkIndexLow() {
         RandomWalkIndexLowIndicator rwil = new RandomWalkIndexLowIndicator(data, 5);
 
-<<<<<<< HEAD
-        assertDecimalEquals(rwil.getValue(6), 0.0997);
-        assertDecimalEquals(rwil.getValue(7), 0.3162);
-        assertDecimalEquals(rwil.getValue(8), 0.1789);
-=======
         assertDecimalEquals(rwil.getValue(6), 0.2355);
         assertDecimalEquals(rwil.getValue(7), 0.6762);
         assertDecimalEquals(rwil.getValue(8), 0.3454);
->>>>>>> 4b988283
         assertDecimalEquals(rwil.getValue(9), 0.0000);
         assertDecimalEquals(rwil.getValue(10), -0.5548);
         assertDecimalEquals(rwil.getValue(11), -0.4925);
