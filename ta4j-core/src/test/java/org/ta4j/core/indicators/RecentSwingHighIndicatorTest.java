/*
 * The MIT License (MIT)
 *
 * Copyright (c) 2017-2024 Ta4j Organization & respective
 * authors (see AUTHORS)
 *
 * Permission is hereby granted, free of charge, to any person obtaining a copy of
 * this software and associated documentation files (the "Software"), to deal in
 * the Software without restriction, including without limitation the rights to
 * use, copy, modify, merge, publish, distribute, sublicense, and/or sell copies of
 * the Software, and to permit persons to whom the Software is furnished to do so,
 * subject to the following conditions:
 *
 * The above copyright notice and this permission notice shall be included in all
 * copies or substantial portions of the Software.
 *
 * THE SOFTWARE IS PROVIDED "AS IS", WITHOUT WARRANTY OF ANY KIND, EXPRESS OR
 * IMPLIED, INCLUDING BUT NOT LIMITED TO THE WARRANTIES OF MERCHANTABILITY, FITNESS
 * FOR A PARTICULAR PURPOSE AND NONINFRINGEMENT. IN NO EVENT SHALL THE AUTHORS OR
 * COPYRIGHT HOLDERS BE LIABLE FOR ANY CLAIM, DAMAGES OR OTHER LIABILITY, WHETHER
 * IN AN ACTION OF CONTRACT, TORT OR OTHERWISE, ARISING FROM, OUT OF OR IN
 * CONNECTION WITH THE SOFTWARE OR THE USE OR OTHER DEALINGS IN THE SOFTWARE.
 */
package org.ta4j.core.indicators;

import static org.junit.Assert.assertEquals;
import static org.junit.Assert.assertThrows;
import static org.ta4j.core.TestUtils.assertNumEquals;

import java.util.ArrayList;
import java.util.List;

import org.junit.jupiter.api.BeforeEach;
import org.junit.jupiter.api.Test;
import org.ta4j.core.Bar;
import org.ta4j.core.BarSeries;
import org.ta4j.core.Indicator;
import org.ta4j.core.indicators.helpers.ClosePriceIndicator;
import org.ta4j.core.indicators.helpers.HighPriceIndicator;
import org.ta4j.core.mocks.MockBarBuilder;
import org.ta4j.core.mocks.MockBarSeriesBuilder;
import org.ta4j.core.num.NaN;
import org.ta4j.core.num.Num;
import org.ta4j.core.num.NumFactory;

public class RecentSwingHighIndicatorTest extends AbstractIndicatorTest<Indicator<Num>, Num> {

    BarSeries series;

    public RecentSwingHighIndicatorTest(NumFactory numFactory) {
        super(numFactory);
    }

    @BeforeEach
    public void setUp() {
        List<Bar> bars = new ArrayList<>();

        // 0 - Normal movement
        bars.add(new MockBarBuilder(numFactory).openPrice(10).closePrice(10).highPrice(10).lowPrice(10).build());
        // 1 - Normal movement
        bars.add(new MockBarBuilder(numFactory).openPrice(11).closePrice(11).highPrice(11).lowPrice(11).build());
        // 2 - Potential swing high
        bars.add(new MockBarBuilder(numFactory).openPrice(12).closePrice(12).highPrice(12).lowPrice(12).build());
        // 3 - Plateau
        bars.add(new MockBarBuilder(numFactory).openPrice(12).closePrice(12).highPrice(12).lowPrice(12).build());
        // 4 - Plateau
        bars.add(new MockBarBuilder(numFactory).openPrice(12).closePrice(12).highPrice(12).lowPrice(12).build());
        // 5 -Down after plateau
        bars.add(new MockBarBuilder(numFactory).openPrice(11).closePrice(11).highPrice(11).lowPrice(11).build());
        // 6 -Down movement
        bars.add(new MockBarBuilder(numFactory).openPrice(10).closePrice(10).highPrice(10).lowPrice(10).build());
        // 7 - New potential swing high
        bars.add(new MockBarBuilder(numFactory).openPrice(13).closePrice(13).highPrice(13).lowPrice(13).build());
        // 8 - Sharp down
        bars.add(new MockBarBuilder(numFactory).openPrice(10).closePrice(10).highPrice(10).lowPrice(10).build());
        // 9 - Higher swing high
        bars.add(new MockBarBuilder(numFactory).openPrice(14).closePrice(14).highPrice(14).lowPrice(14).build());
        // 10 - Normal movement
        bars.add(new MockBarBuilder(numFactory).openPrice(13).closePrice(13).highPrice(13).lowPrice(13).build());
        // 11 - Down movement
        bars.add(new MockBarBuilder(numFactory).openPrice(12).closePrice(12).highPrice(12).lowPrice(12).build());
        // 12 - Up movement
        bars.add(new MockBarBuilder(numFactory).openPrice(13).closePrice(13).highPrice(13).lowPrice(13).build());
        // 13- New potentialswing high
        bars.add(new MockBarBuilder(numFactory).openPrice(15).closePrice(15).highPrice(15).lowPrice(15).build());
        // 14 - Down movement
        bars.add(new MockBarBuilder(numFactory).openPrice(13).closePrice(13).highPrice(13).lowPrice(13).build());
        // 15 - Equal high to swing high
        bars.add(new MockBarBuilder(numFactory).openPrice(15).closePrice(15).highPrice(15).lowPrice(15).build());
        // 16 - Down movement
        bars.add(new MockBarBuilder(numFactory).openPrice(13).closePrice(13).highPrice(13).lowPrice(13).build());
        // 17 - Equal high to swing high
        bars.add(new MockBarBuilder(numFactory).openPrice(15).closePrice(15).highPrice(15).lowPrice(15).build());
        // 18 - Down movement
        bars.add(new MockBarBuilder(numFactory).openPrice(13).closePrice(13).highPrice(13).lowPrice(13).build());

        this.series = new MockBarSeriesBuilder().withNumFactory(numFactory).withBars(bars).build();
    }

    @Test
    public void testCalculate_Using2SurroundingBarsAnd2EqualBars_ReturnsValue() {
        RecentSwingHighIndicator swingHighIndicator = new RecentSwingHighIndicator(new HighPriceIndicator(series), 2, 2,
                2);

        assertNumEquals(NaN.NaN, swingHighIndicator.getValue(0));
        assertNumEquals(NaN.NaN, swingHighIndicator.getValue(1));
        assertNumEquals(NaN.NaN, swingHighIndicator.getValue(2));
        assertNumEquals(NaN.NaN, swingHighIndicator.getValue(3));
        assertNumEquals(12, swingHighIndicator.getValue(4));
        assertNumEquals(12, swingHighIndicator.getValue(5));
        assertNumEquals(12, swingHighIndicator.getValue(6));
        assertNumEquals(12, swingHighIndicator.getValue(7));
        assertNumEquals(12, swingHighIndicator.getValue(8));
        assertNumEquals(14, swingHighIndicator.getValue(9));
        assertNumEquals(14, swingHighIndicator.getValue(10));
        assertNumEquals(14, swingHighIndicator.getValue(11));
        assertNumEquals(14, swingHighIndicator.getValue(12));
        assertNumEquals(15, swingHighIndicator.getValue(13));
        assertNumEquals(15, swingHighIndicator.getValue(14));
        assertNumEquals(15, swingHighIndicator.getValue(15));
        assertNumEquals(15, swingHighIndicator.getValue(16));
        assertNumEquals(15, swingHighIndicator.getValue(17));
        assertNumEquals(15, swingHighIndicator.getValue(18));
    }

    @Test
    public void testCalculate_Using2SurroundingBarsAnd1EqualBars_ReturnsValue() {
        RecentSwingHighIndicator swingHighIndicator = new RecentSwingHighIndicator(new HighPriceIndicator(series), 2, 2,
                1);

        assertNumEquals(NaN.NaN, swingHighIndicator.getValue(0));
        assertNumEquals(NaN.NaN, swingHighIndicator.getValue(1));
        assertNumEquals(NaN.NaN, swingHighIndicator.getValue(2));
        assertNumEquals(NaN.NaN, swingHighIndicator.getValue(3));
        assertNumEquals(12, swingHighIndicator.getValue(4));
        assertNumEquals(12, swingHighIndicator.getValue(5));
        assertNumEquals(12, swingHighIndicator.getValue(6));
        assertNumEquals(12, swingHighIndicator.getValue(7));
        assertNumEquals(12, swingHighIndicator.getValue(8));
        assertNumEquals(14, swingHighIndicator.getValue(9));
        assertNumEquals(14, swingHighIndicator.getValue(10));
        assertNumEquals(14, swingHighIndicator.getValue(11));
        assertNumEquals(14, swingHighIndicator.getValue(12));
        assertNumEquals(15, swingHighIndicator.getValue(13));
        assertNumEquals(15, swingHighIndicator.getValue(14));
        assertNumEquals(15, swingHighIndicator.getValue(15));
        assertNumEquals(15, swingHighIndicator.getValue(16));
        assertNumEquals(15, swingHighIndicator.getValue(17));
        assertNumEquals(15, swingHighIndicator.getValue(18));
    }

    @Test
    public void testCalculate_Using2SurroundingBarsAnd0EqualBars_ReturnsValue() {
        RecentSwingHighIndicator swingHighIndicator = new RecentSwingHighIndicator(series, 2);

        assertNumEquals(NaN.NaN, swingHighIndicator.getValue(0));
        assertNumEquals(NaN.NaN, swingHighIndicator.getValue(1));
        assertNumEquals(NaN.NaN, swingHighIndicator.getValue(2));
        assertNumEquals(NaN.NaN, swingHighIndicator.getValue(3));
        assertNumEquals(NaN.NaN, swingHighIndicator.getValue(4));
        assertNumEquals(NaN.NaN, swingHighIndicator.getValue(5));
        assertNumEquals(NaN.NaN, swingHighIndicator.getValue(6));
        assertNumEquals(NaN.NaN, swingHighIndicator.getValue(7));
        assertNumEquals(NaN.NaN, swingHighIndicator.getValue(8));
        assertNumEquals(14, swingHighIndicator.getValue(9));
        assertNumEquals(14, swingHighIndicator.getValue(10));
        assertNumEquals(14, swingHighIndicator.getValue(11));
        assertNumEquals(14, swingHighIndicator.getValue(12));
        assertNumEquals(14, swingHighIndicator.getValue(13));
        assertNumEquals(14, swingHighIndicator.getValue(14));
        assertNumEquals(14, swingHighIndicator.getValue(15));
        assertNumEquals(14, swingHighIndicator.getValue(16));
        assertNumEquals(14, swingHighIndicator.getValue(17));
        assertNumEquals(14, swingHighIndicator.getValue(18));
    }

    @Test
    public void testGetUnstableBars_whenSetSurroundingBars_ReturnsSameValue() {
        int surroundingBars = 2;
        RecentSwingHighIndicator swingHighIndicator = new RecentSwingHighIndicator(series, surroundingBars);

        assertEquals(surroundingBars * 2, swingHighIndicator.getUnstableBars());
    }

    @Test
    public void testCalculate_Using1SurroundingBar_ReturnsValue() {
        RecentSwingHighIndicator swingHighIndicator = new RecentSwingHighIndicator(new HighPriceIndicator(series), 1, 1,
                2);

        assertNumEquals(NaN.NaN, swingHighIndicator.getValue(0));
        assertNumEquals(NaN.NaN, swingHighIndicator.getValue(1));
        assertNumEquals(12, swingHighIndicator.getValue(2));
        assertNumEquals(12, swingHighIndicator.getValue(3));
        assertNumEquals(12, swingHighIndicator.getValue(4));
        assertNumEquals(12, swingHighIndicator.getValue(5));
        assertNumEquals(12, swingHighIndicator.getValue(6));
        assertNumEquals(13, swingHighIndicator.getValue(7));
        assertNumEquals(13, swingHighIndicator.getValue(8));
        assertNumEquals(14, swingHighIndicator.getValue(9));
        assertNumEquals(14, swingHighIndicator.getValue(10));
        assertNumEquals(14, swingHighIndicator.getValue(11));
    }

    @Test
    public void testCalculate_OnMovingBarSeries_ReturnsValue() {
        // movingSeries: [1]
        BarSeries movingSeries = new MockBarSeriesBuilder().withNumFactory(numFactory).withData(1).build();
        ClosePriceIndicator closePrice = new ClosePriceIndicator(movingSeries);
        RecentSwingHighIndicator swingHighIndicator = new RecentSwingHighIndicator(closePrice, 1, 1, 0);

        // movingSeries: [1, 2]
        movingSeries.addBar(new MockBarBuilder(numFactory).closePrice(2).build());
        assertNumEquals(NaN.NaN, swingHighIndicator.getValue(movingSeries.getEndIndex()));

        // movingSeries: [1, 2, 3]
        movingSeries.addBar(new MockBarBuilder(numFactory).closePrice(3).build());
        assertNumEquals(NaN.NaN, swingHighIndicator.getValue(movingSeries.getEndIndex()));

        // movingSeries: [1, 2, 3, 2]
        movingSeries.addBar(new MockBarBuilder(numFactory).closePrice(2).build());
        assertNumEquals(3, swingHighIndicator.getValue(movingSeries.getEndIndex()));
    }

<<<<<<< HEAD
    @Test
=======
    @SuppressWarnings("unused")
    @Test(expected = IllegalArgumentException.class)
>>>>>>> 08268f52
    public void testConstructor_SurroundingBarsZero() {
        assertThrows(IllegalArgumentException.class, () -> new RecentSwingHighIndicator(series, 0));
    }

<<<<<<< HEAD
    @Test
=======
    @SuppressWarnings("unused")
    @Test(expected = IllegalArgumentException.class)
>>>>>>> 08268f52
    public void testConstructor_AllowedEqualBarsNegative() {
        assertThrows(IllegalArgumentException.class, () -> new RecentSwingHighIndicator(new HighPriceIndicator(series), 1, 1,
                -1));
    }
}<|MERGE_RESOLUTION|>--- conflicted
+++ resolved
@@ -221,24 +221,14 @@
         assertNumEquals(3, swingHighIndicator.getValue(movingSeries.getEndIndex()));
     }
 
-<<<<<<< HEAD
-    @Test
-=======
     @SuppressWarnings("unused")
-    @Test(expected = IllegalArgumentException.class)
->>>>>>> 08268f52
     public void testConstructor_SurroundingBarsZero() {
         assertThrows(IllegalArgumentException.class, () -> new RecentSwingHighIndicator(series, 0));
     }
 
-<<<<<<< HEAD
-    @Test
-=======
     @SuppressWarnings("unused")
-    @Test(expected = IllegalArgumentException.class)
->>>>>>> 08268f52
     public void testConstructor_AllowedEqualBarsNegative() {
-        assertThrows(IllegalArgumentException.class, () -> new RecentSwingHighIndicator(new HighPriceIndicator(series), 1, 1,
-                -1));
+        assertThrows(IllegalArgumentException.class,
+                () -> new RecentSwingHighIndicator(new HighPriceIndicator(series), 1, 1, -1));
     }
 }