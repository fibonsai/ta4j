--- conflicted
+++ resolved
@@ -34,12 +34,7 @@
 import org.ta4j.core.Indicator;
 import org.ta4j.core.TestUtils;
 import org.ta4j.core.indicators.helpers.ClosePriceIndicator;
-<<<<<<< HEAD
 import org.ta4j.core.mocks.MockBarSeriesBuilder;
-=======
-import org.ta4j.core.mocks.MockBar;
-import org.ta4j.core.mocks.MockBarSeries;
->>>>>>> f72ba167
 import org.ta4j.core.num.Num;
 import org.ta4j.core.num.NumFactory;
 
@@ -47,15 +42,9 @@
 
     private final ExternalIndicatorTest xls;
 
-<<<<<<< HEAD
-    public SMAIndicatorTest(NumFactory numFactory) throws Exception {
+    public SMAIndicatorTest(NumFactory numFactory) {
         super((data, params) -> new SMAIndicator(data, (int) params[0]), numFactory);
         xls = new XLSIndicatorTest(this.getClass(), "SMA.xls", 6, numFactory);
-=======
-    public SMAIndicatorTest(Function<Number, Num> numFunction) {
-        super((data, params) -> new SMAIndicator(data, (int) params[0]), numFunction);
-        xls = new XLSIndicatorTest(this.getClass(), "SMA.xls", 6, numFunction);
->>>>>>> f72ba167
     }
 
     private BarSeries data;
@@ -89,7 +78,7 @@
     @Test
     public void usingBarCount3UsingClosePriceMovingSerie() {
         data.setMaximumBarCount(13);
-        data.addBar(new MockBar(5., numFunction));
+        data.barBuilder().closePrice(5.).add();
 
         Indicator<Num> indicator = getIndicator(new ClosePriceIndicator(data), 3);
 
